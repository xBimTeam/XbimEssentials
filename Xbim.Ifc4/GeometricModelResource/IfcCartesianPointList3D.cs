--- conflicted
+++ resolved
@@ -71,11 +71,7 @@
 				return _coordList;
 			} 
 		}	
-<<<<<<< HEAD
-		[EntityAttribute(2, EntityAttributeState.Optional, EntityAttributeType.List, EntityAttributeType.None, 1, -1, 4)]
-=======
 		[EntityAttribute(2, EntityAttributeState.Optional, EntityAttributeType.List, EntityAttributeType.None, new int [] { 1 }, new int [] { -1 }, 4)]
->>>>>>> 47a9b5a8
 		public IOptionalItemSet<IfcLabel> @TagList 
 		{ 
 			get 
