--- conflicted
+++ resolved
@@ -1,722 +1,686 @@
-﻿using System;
-using System.Collections;
-using System.Collections.Concurrent;
-using System.Collections.Generic;
-using System.Diagnostics.Eventing.Reader;
-using System.IO;
-using System.Linq;
-using System.Xml;
-using ICSharpCode.SharpZipLib.Zip;
-using Xbim.Common;
-using Xbim.Common.Geometry;
-using Xbim.Common.Metadata;
-using Xbim.Common.Step21;
-using Xbim.IO.Esent;
-using Xbim.IO.Step21;
-using Xbim.IO.Xml;
-using Xbim.IO.Xml.BsConf;
-using PropertyTranformDelegate = Xbim.Common.PropertyTranformDelegate;
-
-namespace Xbim.IO.Memory
-{
-    public class MemoryModel : IModel, IDisposable
-    {
-<<<<<<< HEAD
-        public static StepFileHeader GetStepFileHeader(Stream stream)
-        {
-            var parser = new XbimP21Parser(stream, null);
-            var stepHeader = new StepFileHeader(StepFileHeader.HeaderCreationMode.LeaveEmpty);
-            parser.EntityCreate += (string name, long? label, bool header, out int[] ints) =>
-            {
-                //allow all attributes to be parsed
-                ints = null;
-                if (header)
-                {
-                    switch (name)
-                    {
-                        case "FILE_DESCRIPTION":
-                            return stepHeader.FileDescription;
-                        case "FILE_NAME":
-                            return stepHeader.FileName;
-                        case "FILE_SCHEMA":
-                            return stepHeader.FileSchema;
-                        default:
-                            return null;
-                    }
-                }
-                parser.Cancel = true; //done enough
-                return null;
-            };
-            parser.Parse();
-            stream.Close();
-            return stepHeader;
-        }
-
-        public static StepFileHeader GetStepFileHeader(string fileName)
-=======
-        private static ZipEntry GetZipEntry(Stream fileStream)
->>>>>>> 063b17ae
-        {
-            // used because - The ZipInputStream has one major advantage over using ZipFile to read a zip: 
-            // it can read from an unseekable input stream - such as a WebClient download
-            using (var zipStream = new ZipInputStream(fileStream))
-            {
-                var entry = zipStream.GetNextEntry();
-                while (entry != null)
-                {
-                    if (entry.IsFile && entry.Name.StorageType() != IfcStorageType.Invalid)
-                    {
-                        return entry;
-                    }
-                    entry = zipStream.GetNextEntry(); //get next entry
-                }
-            }
-            return null;
-        }
-
-        public static IStepFileHeader GetStepFileHeader(string fileName)
-        {
-            // need to get the header for each step file storage type
-            //if it is a zip file
-            var storageType = fileName.StorageType();
-            using (var stream = File.OpenRead(fileName))
-            {
-
-                if (storageType.HasFlag(IfcStorageType.IfcZip))
-                {
-
-                    var zipEntry = GetZipEntry(stream);
-                    if (zipEntry != null)
-                    {
-                        var zipStorageType = zipEntry.Name.StorageType();
-                        using (var zipFile = new ZipFile(fileName))
-                        {
-                            using (var reader = zipFile.GetInputStream(zipEntry))
-                            {
-                                if (zipStorageType == IfcStorageType.Ifc) 
-                                {
-                                    return GetFileHeader(reader);
-                                }
-                                else if (zipStorageType == IfcStorageType.IfcXml)
-                                {
-                                    return XbimXmlReader4.ReadHeader(reader);
-                                }
-                            }
-                        }
-                    }
-                    return null;
-                }
-                if (storageType.HasFlag(IfcStorageType.IfcXml) )
-                    return XbimXmlReader4.ReadHeader(stream);
-                //go for default of Ifc
-                return GetFileHeader(stream);
-            }
-        }
-
-        private static IStepFileHeader GetFileHeader(Stream stream)
-        {
-                var parser = new XbimP21Parser(stream, null);
-                var stepHeader = new StepFileHeader(StepFileHeader.HeaderCreationMode.LeaveEmpty);
-                parser.EntityCreate += (string name, long? label, bool header, out int[] ints) =>
-                {
-                    //allow all attributes to be parsed
-                    ints = null;
-                    if (header)
-                    {
-                        switch (name)
-                        {
-                            case "FILE_DESCRIPTION":
-                                return stepHeader.FileDescription;
-                            case "FILE_NAME":
-                                return stepHeader.FileName;
-                            case "FILE_SCHEMA":
-                                return stepHeader.FileSchema;
-                            default:
-                                return null;
-                        }
-                    }
-                    parser.Cancel = true; //done enough
-                    return null;
-                };
-                parser.Parse();
-                stream.Close();
-                return stepHeader;
-            }
-        
-
-   
-        private readonly EntityCollection _instances;
-        private readonly IEntityFactory _entityFactory;
-
-        internal IEntityFactory EntityFactory { get { return _entityFactory; } }
-
-        public int UserDefinedId { get; set; }
-        public MemoryModel(IEntityFactory entityFactory)
-        {
-            if (entityFactory == null) throw new ArgumentNullException("entityFactory");
-
-            _entityFactory = entityFactory;
-            _instances = new EntityCollection(this);
-            Header = new StepFileHeader(StepFileHeader.HeaderCreationMode.InitWithXbimDefaults);
-            Header.FileSchema.Schemas.AddRange(_instances.Factory.SchemasIds);
-            ModelFactors = new XbimModelFactors(Math.PI / 180, 1e-3, 1e-5);
-            Metadata = ExpressMetaData.GetMetadata(entityFactory.GetType().Module);
-            IsTransactional = true;
-        }
-
-        /// <summary>
-        /// Instance collection of all entities in the model. You can use this collection to create new
-        /// entities or to query the model. This is the only way how to create new entities.
-        /// </summary>
-        public virtual IEntityCollection Instances
-        {
-            get { return _instances; }
-        }
-
-        public virtual bool Activate(IPersistEntity owningEntity, bool write)
-        {
-            return true;
-        }
-
-        /// <summary>
-        /// This will delete the entity from model dictionary and also from any references in the model.
-        /// Be carefull as this might take a while to check for all occurances of the object. Also make sure 
-        /// you don't use this object anymore yourself because it won't get disposed until than. This operation
-        /// doesn't guarantee that model is compliant with any kind of schema but it leaves it consistent. So if you
-        /// serialize the model there won't be any references to the object which wouldn't be there.
-        /// </summary>
-        /// <param name="entity">Entity to be deleted</param>
-        public virtual void Delete(IPersistEntity entity)
-        {
-            //remove from entity collection
-            var removed = _instances.RemoveReversible(entity);
-            if (!removed) return;
-
-            var entityType = entity.GetType();
-            List<DeleteCandidateType> candidateTypes;
-            if (!_deteteCandidatesCache.TryGetValue(entityType, out candidateTypes))
-            {
-                candidateTypes = new List<DeleteCandidateType>();
-                _deteteCandidatesCache.Add(entityType, candidateTypes);
-
-                //find all potential references and delete from there
-                var types = Metadata.Types().Where(t => typeof(IInstantiableEntity).IsAssignableFrom(t.Type));
-                // ReSharper disable once LoopCanBeConvertedToQuery
-                foreach (var type in types)
-                {
-                    var toNullify = type.Properties.Values.Where(p =>
-                        p.EntityAttribute != null && p.EntityAttribute.Order > 0 &&
-                        p.PropertyInfo.PropertyType.IsAssignableFrom(entityType)).ToList();
-                    var toRemove =
-                        type.Properties.Values.Where(p =>
-                            p.EntityAttribute != null && p.EntityAttribute.Order > 0 &&
-                            p.PropertyInfo.PropertyType.IsGenericType &&
-                            p.PropertyInfo.PropertyType.GenericTypeArgumentIsAssignableFrom(entityType)).ToList();
-                    if (!toNullify.Any() && !toRemove.Any()) continue;
-
-                    candidateTypes.Add(new DeleteCandidateType { Type = type, ToNullify = toNullify, ToRemove = toRemove });
-                }
-            }
-
-            foreach (var candidateType in candidateTypes)
-                DeleteReferences(entity, candidateType);
-        }
-
-        /// <summary>
-        /// Deletes references to specified entity from all entities in the model where entity is
-        /// a references as an object or as a member of a collection.
-        /// </summary>
-        /// <param name="entity">Entity to be removed from references</param>
-        /// <param name="candidateType">Candidate type containing reference to the type of entity</param>
-        protected virtual void DeleteReferences(IPersistEntity entity, DeleteCandidateType candidateType)
-        {
-            //get all instances of this type and nullify and remove the entity
-            var entitiesToCheck = _instances.OfType(candidateType.Type.Type);
-            foreach (var toCheck in entitiesToCheck)
-            {
-                //check properties
-                foreach (var pInfo in candidateType.ToNullify.Select(p => p.PropertyInfo))
-                {
-                    var pVal = pInfo.GetValue(toCheck);
-                    if (pVal == null) continue;
-                    //it is enough to compare references
-                    if (!ReferenceEquals(pVal, entity)) continue;
-                    pInfo.SetValue(toCheck, null);
-                }
-
-                foreach (var pInfo in candidateType.ToRemove.Select(p => p.PropertyInfo))
-                {
-                    var pVal = pInfo.GetValue(toCheck);
-                    if (pVal == null) continue;
-
-                    //it might be uninitialized optional item set
-                    var optSet = pVal as IOptionalItemSet;
-                    if (optSet != null && !optSet.Initialized) continue;
-
-                    //or it is non-optional item set implementind IList
-                    var itemSet = pVal as IList;
-                    if (itemSet != null)
-                    {
-                        if (itemSet.Contains(entity))
-                            itemSet.Remove(entity);
-                        continue;
-                    }
-
-                    //fall back operating on common list functions using reflection (this is slow)
-                    var contMethod = pInfo.PropertyType.GetMethod("Contains");
-                    if (contMethod == null) continue;
-                    var contains = (bool)contMethod.Invoke(pVal, new object[] { entity });
-                    if (!contains) continue;
-                    var removeMethod = pInfo.PropertyType.GetMethod("Remove");
-                    if (removeMethod == null) continue;
-                    removeMethod.Invoke(pVal, new object[] { entity });
-                }
-            }
-        }
-
-        /// <summary>
-        /// Helper structure to hold information for reference removal. If multiple objects of the same type are to
-        /// be removed this will cache the information about where to have a look for the references.
-        /// </summary>
-        protected struct DeleteCandidateType
-        {
-            public ExpressType Type;
-            public List<ExpressMetaProperty> ToNullify;
-            public List<ExpressMetaProperty> ToRemove;
-        }
-
-        private readonly Dictionary<Type, List<DeleteCandidateType>> _deteteCandidatesCache = new Dictionary<Type, List<DeleteCandidateType>>(); 
-
-        public virtual ITransaction BeginTransaction(string name)
-        {
-            if (CurrentTransaction != null)
-                throw new Exception("Transaction is opened already.");
-
-            var txn = new Transaction(this);
-            CurrentTransaction = txn;
-            return txn;
-        }
-
-        public IStepFileHeader Header { get; private set; }
-
-        public virtual bool IsTransactional { get; private set; }
-
-        /// <summary>
-        /// Weak reference allows garbage collector to collect transaction once it goes out of the scope
-        /// even if it is still referenced from model. This is important for the cases where the transaction
-        /// is both not commited and not rolled back either.
-        /// </summary>
-        private WeakReference _transactionReference;
-
-        private InMemoryGeometryStore _geometryStore;
-
-        public virtual ITransaction CurrentTransaction
-        {
-            get
-            {
-                if (_transactionReference == null || !_transactionReference.IsAlive)
-                    return null;
-                return _transactionReference.Target as ITransaction;
-            }
-            internal set
-            {
-                if (value == null)
-                {
-                    _transactionReference = null;
-                    return;
-                }
-                if (_transactionReference == null)
-                    _transactionReference = new WeakReference(value);
-                else
-                    _transactionReference.Target = value;
-            } 
-        }
-
-        public virtual IModelFactors ModelFactors { get; private set; }
-        public ExpressMetaData Metadata { get; private set; }
-
-        public virtual void ForEach<TSource>(IEnumerable<TSource> source, Action<TSource> body) where TSource : IPersistEntity
-        {
-            foreach (var entity in source)
-            {
-                body(entity);
-            }
-        }
-
-        /// <summary>
-        /// This event is fired every time new entity is created.
-        /// </summary>
-        public event NewEntityHandler EntityNew;
-
-        /// <summary>
-        /// This event is fired every time any entity is modified. If your model is not
-        /// transactional it might not be called at all as the central point for all
-        /// modifications is a transaction.
-        /// </summary>
-        public event ModifiedEntityHandler EntityModified;
-
-        /// <summary>
-        /// This event is fired every time when entity gets deleted from model.
-        /// </summary>
-        public event DeletedEntityHandler EntityDeleted;
-
-        internal void HandleEntityChange(ChangeType changeType, IPersistEntity entity)
-        {
-            switch (changeType)
-            {
-                case ChangeType.New:
-                    if (EntityNew != null)
-                        EntityNew(entity);
-                    break;
-                case ChangeType.Deleted:
-                    if (EntityDeleted != null)
-                        EntityDeleted(entity);
-                    break;
-                case ChangeType.Modified:
-                    if (EntityModified != null)
-                        EntityModified(entity);
-                    break;
-                default:
-                    throw new ArgumentOutOfRangeException("changeType", changeType, null);
-            }
-        }
-
-        public virtual void LoadXml(string path, ReportProgressDelegate progDelegate = null)
-        {
-            using (var file = File.OpenRead(path))
-            {
-                LoadXml(file, progDelegate);
-            }
-        }
-
-        public virtual void LoadXml(Stream stream, ReportProgressDelegate progDelegate = null)
-        {
-            _read.Clear();
-            using (var reader = XmlReader.Create(stream))
-            {
-                var schema = _entityFactory.SchemasIds.First();
-                if (schema == "IFC2X3")
-                {
-                    var reader3 = new IfcXmlReader(GetOrCreateXMLEntity, entity => { }, Metadata);
-                    Header = reader3.Read(reader);
-                }
-                else
-                {
-                    var xmlReader = new XbimXmlReader4(GetOrCreateXMLEntity, entity => { }, Metadata);
-                    Header = xmlReader.Read(reader);       
-                }
-            }
-
-            //purge
-            _read.Clear();
-        }
-
-        private readonly Dictionary<int, IPersistEntity>  _read = new Dictionary<int, IPersistEntity>();
-        private IPersistEntity GetOrCreateXMLEntity(int label, Type type)
-                    {
-                        IPersistEntity exist;
-            if (_read.TryGetValue(label, out exist))
-                            return exist;
-
-                        var ent = _instances.Factory.New(this, type, label, true);
-                        _instances.InternalAdd(ent);
-            _read.Add(label, ent);
-                        return ent;
-        }
-
-        /// <summary>
-        /// Opens the model from STEP21 file. 
-        /// </summary>
-        /// <param name="stream">Path to the file</param>
-        /// <param name="progDelegate"></param>
-        /// <returns>Number of errors in parsing. Always check this to be null or the model might be incomplete.</returns>
-        public virtual int LoadStep21(Stream stream, ReportProgressDelegate progDelegate=null)
-        {
-            var parser = new XbimP21Parser(stream, Metadata);
-            if (progDelegate != null) parser.ProgressStatus += progDelegate;
-            var first = true;
-            Header = new StepFileHeader(StepFileHeader.HeaderCreationMode.LeaveEmpty);
-            parser.EntityCreate += (string name, long? label, bool header, out int[] ints) =>
-            {
-                //allow all attributes to be parsed
-                ints = null;
-
-                if (header)
-                {
-                    switch (name)
-                    {
-                        case "FILE_DESCRIPTION":
-                            return Header.FileDescription;
-                        case "FILE_NAME":
-                            return Header.FileName;
-                        case "FILE_SCHEMA":
-                            return Header.FileSchema;
-                        default:
-                            return null;
-                    }
-                }
-                
-                if (label == null)
-                    return _instances.Factory.New(name);
-                //if this is a first non-header entity header is read completely by now. 
-                //So we should check if the schema declared in the file is the one declared in EntityFactory
-                if (first) 
-                {
-                    first = false;
-                    if (!Header.FileSchema.Schemas.All(s => _instances.Factory.SchemasIds.Contains(s)))
-                        throw new Exception("Mismatch between schema defined in the file and schemas available in the data model.");
-                }
-
-                var typeId = Metadata.ExpressTypeId(name);
-                var ent = _instances.Factory.New(this, typeId, (int)label, true);
-                _instances.InternalAdd(ent);
-
-                //make sure that new added entities will have higher labels to avoid any clashes
-                if (label >= _instances.NextLabel)
-                    _instances.NextLabel = (int)label + 1;
-                return ent;
-            };
-            parser.Parse();
-            if (progDelegate != null) parser.ProgressStatus -= progDelegate;
-            return parser.ErrorCount;
-        }
-
-        /// <summary>
-        /// Opens the model from STEP21 file. 
-        /// </summary>
-        /// <param name="file">Path to the file</param>
-        /// <param name="progDelegate"></param>
-        /// <returns>Number of errors in parsing. Always check this to be null or the model might be incomplete.</returns>
-        public virtual int LoadStep21(string file, ReportProgressDelegate progDelegate=null)
-        {
-            using (var stream = File.OpenRead(file))
-            {
-                var result = LoadStep21(stream, progDelegate);
-                stream.Close();
-                return result;
-            }
-        }
-
-       
-
-        public virtual void SaveAsXml(Stream stream, XmlWriterSettings xmlSettings, ReportProgressDelegate progress = null)
-        {
-            using (var xmlWriter = XmlWriter.Create(stream, xmlSettings))
-            {
-                var schema = _entityFactory.SchemasIds.FirstOrDefault();
-                switch (schema)
-                {
-                    case "IFC2X3":
-                        var writer3 = new IfcXmlWriter3();
-                        writer3.Write(this, xmlWriter, GetXmlOrderedEntities(schema));
-                        break;
-                    case "IFC4":
-                        var writer4 = new XbimXmlWriter4(configuration.IFC4Add1);
-                        writer4.Write(this, xmlWriter, GetXmlOrderedEntities(schema));
-                        break;
-                    default:
-                        var writer = new XbimXmlWriter4(new configuration());
-                        writer.Write(this, xmlWriter);
-                        break;
-                }
-                xmlWriter.Close();
-            }
-        }
-
-        private IEnumerable<IPersistEntity> GetXmlOrderedEntities(string schema)
-        {
-            if (schema == null || !schema.StartsWith("IFC"))
-                return Instances;
-
-            var project = Instances.OfType("IfcProject", true);
-            var products = Instances.OfType("IfcObject", true);
-            var relations = Instances.OfType("IfcRelationship", true);
-
-            //create nice deep XML structure if possible
-            var all =
-                new IPersistEntity[] { }
-                //start from root
-                    .Concat(project)
-                //add all products not referenced in the project tree
-                    .Concat(products)
-                //add all relations which are not inversed
-                    .Concat(relations)
-                //make sure all other objects will get written
-                    .Concat(Instances);
-            return all;
-        }
-
-        public virtual void SaveAsXMLZip(Stream stream, XmlWriterSettings xmlSettings, ReportProgressDelegate progress = null)
-        {
-            using (var zipFile = new ZipFile(stream))
-            {
-                var schema = _entityFactory.SchemasIds.FirstOrDefault();
-                var ext = schema != null && schema.StartsWith("IFC") ? ".ifcxml" : ".xml";
-                var entry = new ZipEntry("data" + ext);
-                using (var zipStream = zipFile.GetInputStream(entry))
-                {
-                    SaveAsXml(zipStream, xmlSettings, progress);
-                }
-            }
-        }
-
-        public virtual void SaveAsStep21Zip(Stream stream, ReportProgressDelegate progress = null)
-        {
-            using (var zipFile = new ZipFile(stream))
-            {
-                var schema = _entityFactory.SchemasIds.FirstOrDefault();
-                var ext = schema != null && schema.StartsWith("IFC") ? ".ifc" : ".stp";
-                var entry = new ZipEntry("data" + ext);
-                using (var zipStream = zipFile.GetInputStream(entry))
-                {
-                    SaveAsStep21(zipStream, progress);
-                }
-            }
-        }
-
-        /// <summary>
-        /// Saves the model as PART21 file
-        /// </summary>
-        /// <param name="stream">Stream to be used to write the file</param>
-        /// <param name="progress"></param>
-        public virtual void SaveAsStep21(Stream stream, ReportProgressDelegate progress = null)
-        {
-            using (var writer = new StreamWriter(stream))
-            {
-                SaveAsStep21(writer);       
-            }
-        }
-
-        /// <summary>
-        /// Saves the model as PART21 file
-        /// </summary>
-        /// <param name="writer">Text writer to be used to write the file</param>
-        /// <param name="progress"></param>
-        public virtual void SaveAsStep21(TextWriter writer, ReportProgressDelegate progress = null)
-        {
-            var part21Writer = new Part21FileWriter();
-            part21Writer.Write(this, writer, Metadata, new Dictionary<int, int>());
-        }
-
-        public void Dispose()
-        {
-            _instances.Dispose();
-            _deteteCandidatesCache.Clear();
-            _transactionReference = null;
-        }
-
-        /// <summary>
-        /// Inserts deep copy of an object into this model. The entity must originate from the same schema (the same EntityFactory). 
-        /// This operation happens within a transaction which you have to handle yourself unless you set the parameter "noTransaction" to true.
-        /// Insert will happen outside of transactional behaviour in that case. Resulting model is not guaranteed to be valid according to any
-        /// model view definition. However, it is granted to be consistent. You can optionaly bring in all inverse relationships. Be carefull as it
-        /// might easily bring in almost full model.
-        /// 
-        /// </summary>
-        /// <typeparam name="T">Type of the copied entity</typeparam>
-        /// <param name="toCopy">Entity to be copied</param>
-        /// <param name="mappings">Mappings of previous inserts</param>
-        /// <param name="includeInverses">Option if to bring in all inverse entities (enumerations in original entity)</param>
-        /// <param name="keepLabels">Option if to keep entity labels the same</param>
-        /// <param name="propTransform">Optional delegate which you can use to filter the content which will get coppied over.</param>
-        /// <param name="noTransaction"></param>
-        /// <returns>Copy from this model</returns>
-        public T InsertCopy<T>(T toCopy, Dictionary<int, IPersistEntity> mappings, bool includeInverses, bool keepLabels = true, PropertyTranformDelegate propTransform = null, bool noTransaction = false) where T : IPersistEntity
-        {
-            if (noTransaction)
-                IsTransactional = false;
-            try
-            {
-                var toCopyLabel = toCopy.EntityLabel;
-                IPersistEntity copy;
-                //try to get the value if it was created before
-                if (mappings.TryGetValue(toCopyLabel, out copy))
-                {
-                    return (T) copy;
-                }
-
-                var expressType = Metadata.ExpressType(toCopy);
-                copy = keepLabels ? _instances.New(toCopy.GetType(), toCopyLabel) : _instances.New(toCopy.GetType());
-                //key is the label in original model
-                mappings.Add(toCopyLabel, copy);
-
-                var props = expressType.Properties.Values.Where(p => !p.EntityAttribute.IsDerived);
-                if (includeInverses)
-                    props = props.Union(expressType.Inverses);
-
-                foreach (var prop in props)
-                {
-                    var value = propTransform != null ? propTransform(prop, toCopy) : prop.PropertyInfo.GetValue(toCopy, null);
-                    if (value == null) continue;
-
-                    var isInverse = (prop.EntityAttribute.Order == -1); //don't try and set the values for inverses
-                    var theType = value.GetType();
-                    //if it is an express type or a value type, set the value
-                    if (theType.IsValueType || typeof (ExpressType).IsAssignableFrom(theType))
-                    {
-                        prop.PropertyInfo.SetValue(copy, value, null);
-                    }
-                    else if (!isInverse && typeof (IPersistEntity).IsAssignableFrom(theType))
-                    {
-                        prop.PropertyInfo.SetValue(copy, InsertCopy((IPersistEntity) value, mappings, includeInverses, keepLabels, propTransform, noTransaction), null);
-                    }
-                    else if (!isInverse && typeof (IList).IsAssignableFrom(theType))
-                    {
-                        var itemType = theType.GetItemTypeFromGenericType();
-
-                        var copyColl = prop.PropertyInfo.GetValue(copy, null) as IList;
-                        if (copyColl == null)
-                            throw new Exception(string.Format("Unexpected collection type ({0}) found", itemType.Name));
-
-                        foreach (var item in (IList) value)
-                        {
-                            var actualItemType = item.GetType();
-                            if (actualItemType.IsValueType || typeof (ExpressType).IsAssignableFrom(actualItemType))
-                                copyColl.Add(item);
-                            else if (typeof (IPersistEntity).IsAssignableFrom(actualItemType))
-                            {
-                                var cpy = InsertCopy((IPersistEntity) item, mappings, includeInverses, keepLabels, propTransform, noTransaction);
-                                copyColl.Add(cpy);
-                            }
-                            else
-                                throw new Exception(string.Format("Unexpected collection item type ({0}) found", itemType.Name));
-                        }
-                    }
-                    else if (isInverse && value is IEnumerable<IPersistEntity>) //just an enumeration of IPersistEntity
-                    {
-                        foreach (var ent in (IEnumerable<IPersistEntity>) value)
-                        {
-                            InsertCopy(ent, mappings, includeInverses, keepLabels, propTransform, noTransaction);
-                        }
-                    }
-                    else if (isInverse && value is IPersistEntity) //it is an inverse and has a single value
-                    {
-                        InsertCopy((IPersistEntity) value, mappings, includeInverses, keepLabels, propTransform, noTransaction);
-                    }
-                    else
-                        throw new Exception(string.Format("Unexpected item type ({0})  found", theType.Name));
-                }
-                return (T) copy;
-            }
-            finally
-            {
-                //make sure model is transactional at the end again
-                IsTransactional = true;
-            }
-        }
-
-
-        public IGeometryStore GeometryStore
-        {
-            get { return _geometryStore ?? (_geometryStore = new InMemoryGeometryStore()); }
-        }
-
-    }
-
-    /// <summary>
-    /// This delegate can be used to implement customized logic in type mapping.
-    /// </summary>
-    /// <param name="entity">Original entity</param>
-    /// <returns>Express type which maps to the type of the original entity</returns>
-    public delegate ExpressType TypeResolverDelegate(IPersistEntity entity);
-}
+﻿using System;
+using System.Collections;
+using System.Collections.Concurrent;
+using System.Collections.Generic;
+using System.Diagnostics.Eventing.Reader;
+using System.IO;
+using System.Linq;
+using System.Xml;
+using ICSharpCode.SharpZipLib.Zip;
+using Xbim.Common;
+using Xbim.Common.Geometry;
+using Xbim.Common.Metadata;
+using Xbim.Common.Step21;
+using Xbim.IO.Esent;
+using Xbim.IO.Step21;
+using Xbim.IO.Xml;
+using Xbim.IO.Xml.BsConf;
+using PropertyTranformDelegate = Xbim.Common.PropertyTranformDelegate;
+
+namespace Xbim.IO.Memory
+{
+    public class MemoryModel : IModel, IDisposable
+    {
+        private static ZipEntry GetZipEntry(Stream fileStream)
+        {
+            // used because - The ZipInputStream has one major advantage over using ZipFile to read a zip: 
+            // it can read from an unseekable input stream - such as a WebClient download
+            using (var zipStream = new ZipInputStream(fileStream))
+            {
+                var entry = zipStream.GetNextEntry();
+                while (entry != null)
+                {
+                    if (entry.IsFile && entry.Name.StorageType() != IfcStorageType.Invalid)
+                    {
+                        return entry;
+                    }
+                    entry = zipStream.GetNextEntry(); //get next entry
+                }
+            }
+            return null;
+        }
+
+        public static IStepFileHeader GetFileHeader(string fileName)
+        {
+            // need to get the header for each step file storage type
+            //if it is a zip file
+            var storageType = fileName.StorageType();
+            using (var stream = File.OpenRead(fileName))
+            {
+
+                if (storageType.HasFlag(IfcStorageType.IfcZip))
+                {
+
+                    var zipEntry = GetZipEntry(stream);
+                    if (zipEntry == null) return null;
+
+                    var zipStorageType = zipEntry.Name.StorageType();
+                    using (var zipFile = new ZipFile(fileName))
+                    {
+                        using (var reader = zipFile.GetInputStream(zipEntry))
+                        {
+                            switch (zipStorageType)
+                            {
+                                case IfcStorageType.Ifc:
+                                    return GetStepFileHeader(reader);
+                                case IfcStorageType.IfcXml:
+                                    return XbimXmlReader4.ReadHeader(reader);
+                            }
+                        }
+                    }
+                    return null;
+                }
+                if (storageType.HasFlag(IfcStorageType.IfcXml) )
+                    return XbimXmlReader4.ReadHeader(stream);
+                //go for default of Ifc
+                return GetStepFileHeader(stream);
+            }
+        }
+
+        public static IStepFileHeader GetStepFileHeader(Stream stream)
+        {
+                var parser = new XbimP21Parser(stream, null);
+                var stepHeader = new StepFileHeader(StepFileHeader.HeaderCreationMode.LeaveEmpty);
+                parser.EntityCreate += (string name, long? label, bool header, out int[] ints) =>
+                {
+                    //allow all attributes to be parsed
+                    ints = null;
+                    if (header)
+                    {
+                        switch (name)
+                        {
+                            case "FILE_DESCRIPTION":
+                                return stepHeader.FileDescription;
+                            case "FILE_NAME":
+                                return stepHeader.FileName;
+                            case "FILE_SCHEMA":
+                                return stepHeader.FileSchema;
+                            default:
+                                return null;
+                        }
+                    }
+                    parser.Cancel = true; //done enough
+                    return null;
+                };
+                parser.Parse();
+                stream.Close();
+                return stepHeader;
+            }
+        
+
+   
+        private readonly EntityCollection _instances;
+        private readonly IEntityFactory _entityFactory;
+
+        internal IEntityFactory EntityFactory { get { return _entityFactory; } }
+
+        public int UserDefinedId { get; set; }
+        public MemoryModel(IEntityFactory entityFactory)
+        {
+            if (entityFactory == null) throw new ArgumentNullException("entityFactory");
+
+            _entityFactory = entityFactory;
+            _instances = new EntityCollection(this);
+            Header = new StepFileHeader(StepFileHeader.HeaderCreationMode.InitWithXbimDefaults);
+            Header.FileSchema.Schemas.AddRange(_instances.Factory.SchemasIds);
+            ModelFactors = new XbimModelFactors(Math.PI / 180, 1e-3, 1e-5);
+            Metadata = ExpressMetaData.GetMetadata(entityFactory.GetType().Module);
+            IsTransactional = true;
+        }
+
+        /// <summary>
+        /// Instance collection of all entities in the model. You can use this collection to create new
+        /// entities or to query the model. This is the only way how to create new entities.
+        /// </summary>
+        public virtual IEntityCollection Instances
+        {
+            get { return _instances; }
+        }
+
+        public virtual bool Activate(IPersistEntity owningEntity, bool write)
+        {
+            return true;
+        }
+
+        /// <summary>
+        /// This will delete the entity from model dictionary and also from any references in the model.
+        /// Be carefull as this might take a while to check for all occurances of the object. Also make sure 
+        /// you don't use this object anymore yourself because it won't get disposed until than. This operation
+        /// doesn't guarantee that model is compliant with any kind of schema but it leaves it consistent. So if you
+        /// serialize the model there won't be any references to the object which wouldn't be there.
+        /// </summary>
+        /// <param name="entity">Entity to be deleted</param>
+        public virtual void Delete(IPersistEntity entity)
+        {
+            //remove from entity collection
+            var removed = _instances.RemoveReversible(entity);
+            if (!removed) return;
+
+            var entityType = entity.GetType();
+            List<DeleteCandidateType> candidateTypes;
+            if (!_deteteCandidatesCache.TryGetValue(entityType, out candidateTypes))
+            {
+                candidateTypes = new List<DeleteCandidateType>();
+                _deteteCandidatesCache.Add(entityType, candidateTypes);
+
+                //find all potential references and delete from there
+                var types = Metadata.Types().Where(t => typeof(IInstantiableEntity).IsAssignableFrom(t.Type));
+                // ReSharper disable once LoopCanBeConvertedToQuery
+                foreach (var type in types)
+                {
+                    var toNullify = type.Properties.Values.Where(p =>
+                        p.EntityAttribute != null && p.EntityAttribute.Order > 0 &&
+                        p.PropertyInfo.PropertyType.IsAssignableFrom(entityType)).ToList();
+                    var toRemove =
+                        type.Properties.Values.Where(p =>
+                            p.EntityAttribute != null && p.EntityAttribute.Order > 0 &&
+                            p.PropertyInfo.PropertyType.IsGenericType &&
+                            p.PropertyInfo.PropertyType.GenericTypeArgumentIsAssignableFrom(entityType)).ToList();
+                    if (!toNullify.Any() && !toRemove.Any()) continue;
+
+                    candidateTypes.Add(new DeleteCandidateType { Type = type, ToNullify = toNullify, ToRemove = toRemove });
+                }
+            }
+
+            foreach (var candidateType in candidateTypes)
+                DeleteReferences(entity, candidateType);
+        }
+
+        /// <summary>
+        /// Deletes references to specified entity from all entities in the model where entity is
+        /// a references as an object or as a member of a collection.
+        /// </summary>
+        /// <param name="entity">Entity to be removed from references</param>
+        /// <param name="candidateType">Candidate type containing reference to the type of entity</param>
+        protected virtual void DeleteReferences(IPersistEntity entity, DeleteCandidateType candidateType)
+        {
+            //get all instances of this type and nullify and remove the entity
+            var entitiesToCheck = _instances.OfType(candidateType.Type.Type);
+            foreach (var toCheck in entitiesToCheck)
+            {
+                //check properties
+                foreach (var pInfo in candidateType.ToNullify.Select(p => p.PropertyInfo))
+                {
+                    var pVal = pInfo.GetValue(toCheck);
+                    if (pVal == null) continue;
+                    //it is enough to compare references
+                    if (!ReferenceEquals(pVal, entity)) continue;
+                    pInfo.SetValue(toCheck, null);
+                }
+
+                foreach (var pInfo in candidateType.ToRemove.Select(p => p.PropertyInfo))
+                {
+                    var pVal = pInfo.GetValue(toCheck);
+                    if (pVal == null) continue;
+
+                    //it might be uninitialized optional item set
+                    var optSet = pVal as IOptionalItemSet;
+                    if (optSet != null && !optSet.Initialized) continue;
+
+                    //or it is non-optional item set implementind IList
+                    var itemSet = pVal as IList;
+                    if (itemSet != null)
+                    {
+                        if (itemSet.Contains(entity))
+                            itemSet.Remove(entity);
+                        continue;
+                    }
+
+                    //fall back operating on common list functions using reflection (this is slow)
+                    var contMethod = pInfo.PropertyType.GetMethod("Contains");
+                    if (contMethod == null) continue;
+                    var contains = (bool)contMethod.Invoke(pVal, new object[] { entity });
+                    if (!contains) continue;
+                    var removeMethod = pInfo.PropertyType.GetMethod("Remove");
+                    if (removeMethod == null) continue;
+                    removeMethod.Invoke(pVal, new object[] { entity });
+                }
+            }
+        }
+
+        /// <summary>
+        /// Helper structure to hold information for reference removal. If multiple objects of the same type are to
+        /// be removed this will cache the information about where to have a look for the references.
+        /// </summary>
+        protected struct DeleteCandidateType
+        {
+            public ExpressType Type;
+            public List<ExpressMetaProperty> ToNullify;
+            public List<ExpressMetaProperty> ToRemove;
+        }
+
+        private readonly Dictionary<Type, List<DeleteCandidateType>> _deteteCandidatesCache = new Dictionary<Type, List<DeleteCandidateType>>(); 
+
+        public virtual ITransaction BeginTransaction(string name)
+        {
+            if (CurrentTransaction != null)
+                throw new Exception("Transaction is opened already.");
+
+            var txn = new Transaction(this);
+            CurrentTransaction = txn;
+            return txn;
+        }
+
+        public IStepFileHeader Header { get; private set; }
+
+        public virtual bool IsTransactional { get; private set; }
+
+        /// <summary>
+        /// Weak reference allows garbage collector to collect transaction once it goes out of the scope
+        /// even if it is still referenced from model. This is important for the cases where the transaction
+        /// is both not commited and not rolled back either.
+        /// </summary>
+        private WeakReference _transactionReference;
+
+        private InMemoryGeometryStore _geometryStore;
+
+        public virtual ITransaction CurrentTransaction
+        {
+            get
+            {
+                if (_transactionReference == null || !_transactionReference.IsAlive)
+                    return null;
+                return _transactionReference.Target as ITransaction;
+            }
+            internal set
+            {
+                if (value == null)
+                {
+                    _transactionReference = null;
+                    return;
+                }
+                if (_transactionReference == null)
+                    _transactionReference = new WeakReference(value);
+                else
+                    _transactionReference.Target = value;
+            } 
+        }
+
+        public virtual IModelFactors ModelFactors { get; private set; }
+        public ExpressMetaData Metadata { get; private set; }
+
+        public virtual void ForEach<TSource>(IEnumerable<TSource> source, Action<TSource> body) where TSource : IPersistEntity
+        {
+            foreach (var entity in source)
+            {
+                body(entity);
+            }
+        }
+
+        /// <summary>
+        /// This event is fired every time new entity is created.
+        /// </summary>
+        public event NewEntityHandler EntityNew;
+
+        /// <summary>
+        /// This event is fired every time any entity is modified. If your model is not
+        /// transactional it might not be called at all as the central point for all
+        /// modifications is a transaction.
+        /// </summary>
+        public event ModifiedEntityHandler EntityModified;
+
+        /// <summary>
+        /// This event is fired every time when entity gets deleted from model.
+        /// </summary>
+        public event DeletedEntityHandler EntityDeleted;
+
+        internal void HandleEntityChange(ChangeType changeType, IPersistEntity entity)
+        {
+            switch (changeType)
+            {
+                case ChangeType.New:
+                    if (EntityNew != null)
+                        EntityNew(entity);
+                    break;
+                case ChangeType.Deleted:
+                    if (EntityDeleted != null)
+                        EntityDeleted(entity);
+                    break;
+                case ChangeType.Modified:
+                    if (EntityModified != null)
+                        EntityModified(entity);
+                    break;
+                default:
+                    throw new ArgumentOutOfRangeException("changeType", changeType, null);
+            }
+        }
+
+        public virtual void LoadXml(string path, ReportProgressDelegate progDelegate = null)
+        {
+            using (var file = File.OpenRead(path))
+            {
+                LoadXml(file, progDelegate);
+            }
+        }
+
+        public virtual void LoadXml(Stream stream, ReportProgressDelegate progDelegate = null)
+        {
+            _read.Clear();
+            using (var reader = XmlReader.Create(stream))
+            {
+                var schema = _entityFactory.SchemasIds.First();
+                if (schema == "IFC2X3")
+                {
+                    var reader3 = new IfcXmlReader(GetOrCreateXMLEntity, entity => { }, Metadata);
+                    Header = reader3.Read(reader);
+                }
+                else
+                {
+                    var xmlReader = new XbimXmlReader4(GetOrCreateXMLEntity, entity => { }, Metadata);
+                    Header = xmlReader.Read(reader);       
+                }
+            }
+
+            //purge
+            _read.Clear();
+        }
+
+        private readonly Dictionary<int, IPersistEntity>  _read = new Dictionary<int, IPersistEntity>();
+        private IPersistEntity GetOrCreateXMLEntity(int label, Type type)
+                    {
+                        IPersistEntity exist;
+            if (_read.TryGetValue(label, out exist))
+                            return exist;
+
+                        var ent = _instances.Factory.New(this, type, label, true);
+                        _instances.InternalAdd(ent);
+            _read.Add(label, ent);
+                        return ent;
+        }
+
+        /// <summary>
+        /// Opens the model from STEP21 file. 
+        /// </summary>
+        /// <param name="stream">Path to the file</param>
+        /// <param name="progDelegate"></param>
+        /// <returns>Number of errors in parsing. Always check this to be null or the model might be incomplete.</returns>
+        public virtual int LoadStep21(Stream stream, ReportProgressDelegate progDelegate=null)
+        {
+            var parser = new XbimP21Parser(stream, Metadata);
+            if (progDelegate != null) parser.ProgressStatus += progDelegate;
+            var first = true;
+            Header = new StepFileHeader(StepFileHeader.HeaderCreationMode.LeaveEmpty);
+            parser.EntityCreate += (string name, long? label, bool header, out int[] ints) =>
+            {
+                //allow all attributes to be parsed
+                ints = null;
+
+                if (header)
+                {
+                    switch (name)
+                    {
+                        case "FILE_DESCRIPTION":
+                            return Header.FileDescription;
+                        case "FILE_NAME":
+                            return Header.FileName;
+                        case "FILE_SCHEMA":
+                            return Header.FileSchema;
+                        default:
+                            return null;
+                    }
+                }
+                
+                if (label == null)
+                    return _instances.Factory.New(name);
+                //if this is a first non-header entity header is read completely by now. 
+                //So we should check if the schema declared in the file is the one declared in EntityFactory
+                if (first) 
+                {
+                    first = false;
+                    if (!Header.FileSchema.Schemas.All(s => _instances.Factory.SchemasIds.Contains(s)))
+                        throw new Exception("Mismatch between schema defined in the file and schemas available in the data model.");
+                }
+
+                var typeId = Metadata.ExpressTypeId(name);
+                var ent = _instances.Factory.New(this, typeId, (int)label, true);
+                _instances.InternalAdd(ent);
+
+                //make sure that new added entities will have higher labels to avoid any clashes
+                if (label >= _instances.NextLabel)
+                    _instances.NextLabel = (int)label + 1;
+                return ent;
+            };
+            parser.Parse();
+            if (progDelegate != null) parser.ProgressStatus -= progDelegate;
+            return parser.ErrorCount;
+        }
+
+        /// <summary>
+        /// Opens the model from STEP21 file. 
+        /// </summary>
+        /// <param name="file">Path to the file</param>
+        /// <param name="progDelegate"></param>
+        /// <returns>Number of errors in parsing. Always check this to be null or the model might be incomplete.</returns>
+        public virtual int LoadStep21(string file, ReportProgressDelegate progDelegate=null)
+        {
+            using (var stream = File.OpenRead(file))
+            {
+                var result = LoadStep21(stream, progDelegate);
+                stream.Close();
+                return result;
+            }
+        }
+
+       
+
+        public virtual void SaveAsXml(Stream stream, XmlWriterSettings xmlSettings, ReportProgressDelegate progress = null)
+        {
+            using (var xmlWriter = XmlWriter.Create(stream, xmlSettings))
+            {
+                var schema = _entityFactory.SchemasIds.FirstOrDefault();
+                switch (schema)
+                {
+                    case "IFC2X3":
+                        var writer3 = new IfcXmlWriter3();
+                        writer3.Write(this, xmlWriter, GetXmlOrderedEntities(schema));
+                        break;
+                    case "IFC4":
+                        var writer4 = new XbimXmlWriter4(configuration.IFC4Add1);
+                        writer4.Write(this, xmlWriter, GetXmlOrderedEntities(schema));
+                        break;
+                    default:
+                        var writer = new XbimXmlWriter4(new configuration());
+                        writer.Write(this, xmlWriter);
+                        break;
+                }
+                xmlWriter.Close();
+            }
+        }
+
+        private IEnumerable<IPersistEntity> GetXmlOrderedEntities(string schema)
+        {
+            if (schema == null || !schema.StartsWith("IFC"))
+                return Instances;
+
+            var project = Instances.OfType("IfcProject", true);
+            var products = Instances.OfType("IfcObject", true);
+            var relations = Instances.OfType("IfcRelationship", true);
+
+            //create nice deep XML structure if possible
+            var all =
+                new IPersistEntity[] { }
+                //start from root
+                    .Concat(project)
+                //add all products not referenced in the project tree
+                    .Concat(products)
+                //add all relations which are not inversed
+                    .Concat(relations)
+                //make sure all other objects will get written
+                    .Concat(Instances);
+            return all;
+        }
+
+        public virtual void SaveAsXMLZip(Stream stream, XmlWriterSettings xmlSettings, ReportProgressDelegate progress = null)
+        {
+            using (var zipFile = new ZipFile(stream))
+            {
+                var schema = _entityFactory.SchemasIds.FirstOrDefault();
+                var ext = schema != null && schema.StartsWith("IFC") ? ".ifcxml" : ".xml";
+                var entry = new ZipEntry("data" + ext);
+                using (var zipStream = zipFile.GetInputStream(entry))
+                {
+                    SaveAsXml(zipStream, xmlSettings, progress);
+                }
+            }
+        }
+
+        public virtual void SaveAsStep21Zip(Stream stream, ReportProgressDelegate progress = null)
+        {
+            using (var zipFile = new ZipFile(stream))
+            {
+                var schema = _entityFactory.SchemasIds.FirstOrDefault();
+                var ext = schema != null && schema.StartsWith("IFC") ? ".ifc" : ".stp";
+                var entry = new ZipEntry("data" + ext);
+                using (var zipStream = zipFile.GetInputStream(entry))
+                {
+                    SaveAsStep21(zipStream, progress);
+                }
+            }
+        }
+
+        /// <summary>
+        /// Saves the model as PART21 file
+        /// </summary>
+        /// <param name="stream">Stream to be used to write the file</param>
+        /// <param name="progress"></param>
+        public virtual void SaveAsStep21(Stream stream, ReportProgressDelegate progress = null)
+        {
+            using (var writer = new StreamWriter(stream))
+            {
+                SaveAsStep21(writer);       
+            }
+        }
+
+        /// <summary>
+        /// Saves the model as PART21 file
+        /// </summary>
+        /// <param name="writer">Text writer to be used to write the file</param>
+        /// <param name="progress"></param>
+        public virtual void SaveAsStep21(TextWriter writer, ReportProgressDelegate progress = null)
+        {
+            var part21Writer = new Part21FileWriter();
+            part21Writer.Write(this, writer, Metadata, new Dictionary<int, int>());
+        }
+
+        public void Dispose()
+        {
+            _instances.Dispose();
+            _deteteCandidatesCache.Clear();
+            _transactionReference = null;
+        }
+
+        /// <summary>
+        /// Inserts deep copy of an object into this model. The entity must originate from the same schema (the same EntityFactory). 
+        /// This operation happens within a transaction which you have to handle yourself unless you set the parameter "noTransaction" to true.
+        /// Insert will happen outside of transactional behaviour in that case. Resulting model is not guaranteed to be valid according to any
+        /// model view definition. However, it is granted to be consistent. You can optionaly bring in all inverse relationships. Be carefull as it
+        /// might easily bring in almost full model.
+        /// 
+        /// </summary>
+        /// <typeparam name="T">Type of the copied entity</typeparam>
+        /// <param name="toCopy">Entity to be copied</param>
+        /// <param name="mappings">Mappings of previous inserts</param>
+        /// <param name="includeInverses">Option if to bring in all inverse entities (enumerations in original entity)</param>
+        /// <param name="keepLabels">Option if to keep entity labels the same</param>
+        /// <param name="propTransform">Optional delegate which you can use to filter the content which will get coppied over.</param>
+        /// <param name="noTransaction"></param>
+        /// <returns>Copy from this model</returns>
+        public T InsertCopy<T>(T toCopy, Dictionary<int, IPersistEntity> mappings, bool includeInverses, bool keepLabels = true, PropertyTranformDelegate propTransform = null, bool noTransaction = false) where T : IPersistEntity
+        {
+            if (noTransaction)
+                IsTransactional = false;
+            try
+            {
+                var toCopyLabel = toCopy.EntityLabel;
+                IPersistEntity copy;
+                //try to get the value if it was created before
+                if (mappings.TryGetValue(toCopyLabel, out copy))
+                {
+                    return (T) copy;
+                }
+
+                var expressType = Metadata.ExpressType(toCopy);
+                copy = keepLabels ? _instances.New(toCopy.GetType(), toCopyLabel) : _instances.New(toCopy.GetType());
+                //key is the label in original model
+                mappings.Add(toCopyLabel, copy);
+
+                var props = expressType.Properties.Values.Where(p => !p.EntityAttribute.IsDerived);
+                if (includeInverses)
+                    props = props.Union(expressType.Inverses);
+
+                foreach (var prop in props)
+                {
+                    var value = propTransform != null ? propTransform(prop, toCopy) : prop.PropertyInfo.GetValue(toCopy, null);
+                    if (value == null) continue;
+
+                    var isInverse = (prop.EntityAttribute.Order == -1); //don't try and set the values for inverses
+                    var theType = value.GetType();
+                    //if it is an express type or a value type, set the value
+                    if (theType.IsValueType || typeof (ExpressType).IsAssignableFrom(theType))
+                    {
+                        prop.PropertyInfo.SetValue(copy, value, null);
+                    }
+                    else if (!isInverse && typeof (IPersistEntity).IsAssignableFrom(theType))
+                    {
+                        prop.PropertyInfo.SetValue(copy, InsertCopy((IPersistEntity) value, mappings, includeInverses, keepLabels, propTransform, noTransaction), null);
+                    }
+                    else if (!isInverse && typeof (IList).IsAssignableFrom(theType))
+                    {
+                        var itemType = theType.GetItemTypeFromGenericType();
+
+                        var copyColl = prop.PropertyInfo.GetValue(copy, null) as IList;
+                        if (copyColl == null)
+                            throw new Exception(string.Format("Unexpected collection type ({0}) found", itemType.Name));
+
+                        foreach (var item in (IList) value)
+                        {
+                            var actualItemType = item.GetType();
+                            if (actualItemType.IsValueType || typeof (ExpressType).IsAssignableFrom(actualItemType))
+                                copyColl.Add(item);
+                            else if (typeof (IPersistEntity).IsAssignableFrom(actualItemType))
+                            {
+                                var cpy = InsertCopy((IPersistEntity) item, mappings, includeInverses, keepLabels, propTransform, noTransaction);
+                                copyColl.Add(cpy);
+                            }
+                            else
+                                throw new Exception(string.Format("Unexpected collection item type ({0}) found", itemType.Name));
+                        }
+                    }
+                    else if (isInverse && value is IEnumerable<IPersistEntity>) //just an enumeration of IPersistEntity
+                    {
+                        foreach (var ent in (IEnumerable<IPersistEntity>) value)
+                        {
+                            InsertCopy(ent, mappings, includeInverses, keepLabels, propTransform, noTransaction);
+                        }
+                    }
+                    else if (isInverse && value is IPersistEntity) //it is an inverse and has a single value
+                    {
+                        InsertCopy((IPersistEntity) value, mappings, includeInverses, keepLabels, propTransform, noTransaction);
+                    }
+                    else
+                        throw new Exception(string.Format("Unexpected item type ({0})  found", theType.Name));
+                }
+                return (T) copy;
+            }
+            finally
+            {
+                //make sure model is transactional at the end again
+                IsTransactional = true;
+            }
+        }
+
+
+        public IGeometryStore GeometryStore
+        {
+            get { return _geometryStore ?? (_geometryStore = new InMemoryGeometryStore()); }
+        }
+
+    }
+
+    /// <summary>
+    /// This delegate can be used to implement customized logic in type mapping.
+    /// </summary>
+    /// <param name="entity">Original entity</param>
+    /// <returns>Express type which maps to the type of the original entity</returns>
+    public delegate ExpressType TypeResolverDelegate(IPersistEntity entity);
+}