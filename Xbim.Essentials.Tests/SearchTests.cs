﻿using System.Linq;
using Microsoft.VisualStudio.TestTools.UnitTesting;
using Xbim.Common;
using Xbim.Ifc2x3.SharedBldgElements;
using Xbim.Ifc4.Interfaces;
using Xbim.IO.Memory;
using Xbim.Essentials.Tests.Utilities;

namespace Xbim.Essentials.Tests
{
    /// <summary>
    /// Summary description for SearchTests
    /// </summary>
    [TestClass]
    public class SearchTests
    {
<<<<<<< HEAD
        [TestMethod]
        public void SearchTypeHandling()
        {
            const string file = "SearchTypeHandling.ifc";
            ModelFactory.Create(file, Common.Step21.XbimSchemaVersion.Ifc2X3, InitModel);

            using (var models = new ModelFactory(file))
=======
        #region Additional test attributes
        //
        // You can use the following additional attributes as you write your tests:
        //
        // Use ClassInitialize to run code before running the first test in the class
        // [ClassInitialize()]
        // public static void MyClassInitialize(TestContext testContext) { }
        //
        // Use ClassCleanup to run code after all tests in a class have run
        // [ClassCleanup()]
        // public static void MyClassCleanup() { }
        //
        // Use TestInitialize to run code before running each test 
        // [TestInitialize()]
        // public void MyTestInitialize() { }
        //
        // Use TestCleanup to run code after each test has run
        // [TestCleanup()]
        // public void MyTestCleanup() { }
        //
        #endregion

        private static readonly IEntityFactory ef4 = new Ifc4.EntityFactoryIfc4();
        private static readonly IEntityFactory ef2x3 = new Ifc2x3.EntityFactoryIfc2x3();

        [TestMethod]
        public void SearchTypeHandling()
        {
            using (var model = EsentModel.CreateTemporaryModel(ef2x3))
            {
                InitModel(model);
                AssertModel(model);
            }

            using (var model = new MemoryModel(ef2x3))
>>>>>>> 7c83f00e
            {
                models.Do(AssertModel);
            }
        }

        private void InitModel(IModel model)
        {
            using (var txn = model.BeginTransaction("txn"))
            {
                model.Instances.New<IfcWall>(w => w.Name = "Wall A");
                model.Instances.New<IfcWall>(w => w.Name = "Wall B");
                model.Instances.New<IfcWall>(w => w.Name = "Wall C");
                model.Instances.New<IfcWallStandardCase>(w => w.Name = "Standard Wall A");
                model.Instances.New<IfcWallStandardCase>(w => w.Name = "Standard Wall B");

                txn.Commit();
            }
        }

        private void AssertModel(IModel model)
        {
            Assert.AreEqual(5, model.Instances.OfType<IfcWall>().Count());
            Assert.AreEqual(5, model.Instances.OfType<IIfcWall>().Count());
            Assert.AreEqual(5, model.Instances.Where<IfcWall>(w => true).Count());
            Assert.AreEqual(5, model.Instances.Where<IIfcWall>(w => true).Count());
        }


        [TestMethod]
        [DeploymentItem("TestSourceFiles/4walls1floorSite.ifc")]
        public void CanSearchSite()
        {
            using (var model = MemoryModel.OpenRead("4walls1floorSite.ifc"))
            {
                var sites = model.Instances.OfType<IIfcSite>().ToList();
                Assert.IsTrue(sites.Any());
            }
        }
    }
}<|MERGE_RESOLUTION|>--- conflicted
+++ resolved
@@ -14,7 +14,9 @@
     [TestClass]
     public class SearchTests
     {
-<<<<<<< HEAD
+        private static readonly IEntityFactory ef4 = new Ifc4.EntityFactoryIfc4();
+        private static readonly IEntityFactory ef2x3 = new Ifc2x3.EntityFactoryIfc2x3();
+
         [TestMethod]
         public void SearchTypeHandling()
         {
@@ -22,43 +24,6 @@
             ModelFactory.Create(file, Common.Step21.XbimSchemaVersion.Ifc2X3, InitModel);
 
             using (var models = new ModelFactory(file))
-=======
-        #region Additional test attributes
-        //
-        // You can use the following additional attributes as you write your tests:
-        //
-        // Use ClassInitialize to run code before running the first test in the class
-        // [ClassInitialize()]
-        // public static void MyClassInitialize(TestContext testContext) { }
-        //
-        // Use ClassCleanup to run code after all tests in a class have run
-        // [ClassCleanup()]
-        // public static void MyClassCleanup() { }
-        //
-        // Use TestInitialize to run code before running each test 
-        // [TestInitialize()]
-        // public void MyTestInitialize() { }
-        //
-        // Use TestCleanup to run code after each test has run
-        // [TestCleanup()]
-        // public void MyTestCleanup() { }
-        //
-        #endregion
-
-        private static readonly IEntityFactory ef4 = new Ifc4.EntityFactoryIfc4();
-        private static readonly IEntityFactory ef2x3 = new Ifc2x3.EntityFactoryIfc2x3();
-
-        [TestMethod]
-        public void SearchTypeHandling()
-        {
-            using (var model = EsentModel.CreateTemporaryModel(ef2x3))
-            {
-                InitModel(model);
-                AssertModel(model);
-            }
-
-            using (var model = new MemoryModel(ef2x3))
->>>>>>> 7c83f00e
             {
                 models.Do(AssertModel);
             }
