--- conflicted
+++ resolved
@@ -1,376 +1,322 @@
-﻿<?xml version="1.0" encoding="utf-8"?>
-<Project ToolsVersion="12.0" DefaultTargets="Build" xmlns="http://schemas.microsoft.com/developer/msbuild/2003">
-  <Import Project="..\packages\MSTest.TestAdapter.1.2.1\build\net45\MSTest.TestAdapter.props" Condition="Exists('..\packages\MSTest.TestAdapter.1.2.1\build\net45\MSTest.TestAdapter.props')" />
-  <PropertyGroup>
-    <Configuration Condition=" '$(Configuration)' == '' ">Debug</Configuration>
-    <Platform Condition=" '$(Platform)' == '' ">AnyCPU</Platform>
-    <ProjectGuid>{C51DFF66-DEA7-43BE-98DF-6A07E1A6FFA1}</ProjectGuid>
-    <OutputType>Library</OutputType>
-    <AppDesignerFolder>Properties</AppDesignerFolder>
-    <RootNamespace>Xbim.Essentials.Tests</RootNamespace>
-    <AssemblyName>Xbim.Essentials.Tests</AssemblyName>
-    <TargetFrameworkVersion>v4.7</TargetFrameworkVersion>
-    <FileAlignment>512</FileAlignment>
-    <ProjectTypeGuids>{3AC096D0-A1C2-E12C-1390-A8335801FDAB};{FAE04EC0-301F-11D3-BF4B-00C04F79EFBC}</ProjectTypeGuids>
-    <VisualStudioVersion Condition="'$(VisualStudioVersion)' == ''">10.0</VisualStudioVersion>
-    <VSToolsPath Condition="'$(VSToolsPath)' == ''">$(MSBuildExtensionsPath32)\Microsoft\VisualStudio\v$(VisualStudioVersion)</VSToolsPath>
-    <ReferencePath>$(ProgramFiles)\Common Files\microsoft shared\VSTT\$(VisualStudioVersion)\UITestExtensionPackages</ReferencePath>
-    <IsCodedUITest>False</IsCodedUITest>
-    <TestProjectType>UnitTest</TestProjectType>
-    <TargetFrameworkProfile />
-    <NuGetPackageImportStamp>
-    </NuGetPackageImportStamp>
-  </PropertyGroup>
-  <PropertyGroup Condition=" '$(Configuration)|$(Platform)' == 'Debug|AnyCPU' ">
-    <DebugSymbols>true</DebugSymbols>
-    <DebugType>full</DebugType>
-    <Optimize>false</Optimize>
-    <OutputPath>Debug\</OutputPath>
-    <DefineConstants>DEBUG;TRACE</DefineConstants>
-    <ErrorReport>prompt</ErrorReport>
-    <WarningLevel>4</WarningLevel>
-    <Prefer32Bit>false</Prefer32Bit>
-  </PropertyGroup>
-  <PropertyGroup Condition=" '$(Configuration)|$(Platform)' == 'Release|AnyCPU' ">
-    <DebugType>pdbonly</DebugType>
-    <Optimize>true</Optimize>
-    <OutputPath>Release\</OutputPath>
-    <DefineConstants>TRACE</DefineConstants>
-    <ErrorReport>prompt</ErrorReport>
-    <WarningLevel>4</WarningLevel>
-    <Prefer32Bit>false</Prefer32Bit>
-  </PropertyGroup>
-  <ItemGroup>
-    <Reference Include="Microsoft.Extensions.Logging.Abstractions, Version=1.1.1.0, Culture=neutral, PublicKeyToken=adb9793829ddae60, processorArchitecture=MSIL">
-      <HintPath>..\packages\Microsoft.Extensions.Logging.Abstractions.1.1.1\lib\netstandard1.1\Microsoft.Extensions.Logging.Abstractions.dll</HintPath>
-    </Reference>
-    <Reference Include="Microsoft.VisualStudio.TestPlatform.TestFramework, Version=14.0.0.0, Culture=neutral, PublicKeyToken=b03f5f7f11d50a3a, processorArchitecture=MSIL">
-      <HintPath>..\packages\MSTest.TestFramework.1.2.1\lib\net45\Microsoft.VisualStudio.TestPlatform.TestFramework.dll</HintPath>
-    </Reference>
-    <Reference Include="Microsoft.VisualStudio.TestPlatform.TestFramework.Extensions, Version=14.0.0.0, Culture=neutral, PublicKeyToken=b03f5f7f11d50a3a, processorArchitecture=MSIL">
-      <HintPath>..\packages\MSTest.TestFramework.1.2.1\lib\net45\Microsoft.VisualStudio.TestPlatform.TestFramework.Extensions.dll</HintPath>
-    </Reference>
-    <Reference Include="Microsoft.Win32.Primitives, Version=4.0.2.0, Culture=neutral, PublicKeyToken=b03f5f7f11d50a3a, processorArchitecture=MSIL">
-      <HintPath>..\packages\Microsoft.Win32.Primitives.4.3.0\lib\net46\Microsoft.Win32.Primitives.dll</HintPath>
-    </Reference>
-    <Reference Include="System" />
-    <Reference Include="System.AppContext, Version=4.1.1.0, Culture=neutral, PublicKeyToken=b03f5f7f11d50a3a, processorArchitecture=MSIL">
-      <HintPath>..\packages\System.AppContext.4.3.0\lib\net463\System.AppContext.dll</HintPath>
-    </Reference>
-    <Reference Include="System.ComponentModel.Composition" />
-    <Reference Include="System.Console, Version=4.0.1.0, Culture=neutral, PublicKeyToken=b03f5f7f11d50a3a, processorArchitecture=MSIL">
-      <HintPath>..\packages\System.Console.4.3.0\lib\net46\System.Console.dll</HintPath>
-    </Reference>
-    <Reference Include="System.Diagnostics.DiagnosticSource, Version=4.0.1.0, Culture=neutral, PublicKeyToken=cc7b13ffcd2ddd51, processorArchitecture=MSIL">
-      <HintPath>..\packages\System.Diagnostics.DiagnosticSource.4.3.0\lib\net46\System.Diagnostics.DiagnosticSource.dll</HintPath>
-    </Reference>
-    <Reference Include="System.Diagnostics.Tracing, Version=4.1.1.0, Culture=neutral, PublicKeyToken=b03f5f7f11d50a3a, processorArchitecture=MSIL">
-      <HintPath>..\packages\System.Diagnostics.Tracing.4.3.0\lib\net462\System.Diagnostics.Tracing.dll</HintPath>
-    </Reference>
-    <Reference Include="System.Drawing" />
-    <Reference Include="System.Globalization.Calendars, Version=4.0.2.0, Culture=neutral, PublicKeyToken=b03f5f7f11d50a3a, processorArchitecture=MSIL">
-      <HintPath>..\packages\System.Globalization.Calendars.4.3.0\lib\net46\System.Globalization.Calendars.dll</HintPath>
-    </Reference>
-    <Reference Include="System.IO, Version=4.1.1.0, Culture=neutral, PublicKeyToken=b03f5f7f11d50a3a, processorArchitecture=MSIL">
-      <HintPath>..\packages\System.IO.4.3.0\lib\net462\System.IO.dll</HintPath>
-    </Reference>
-    <Reference Include="System.IO.FileSystem, Version=4.0.2.0, Culture=neutral, PublicKeyToken=b03f5f7f11d50a3a, processorArchitecture=MSIL">
-      <HintPath>..\packages\System.IO.FileSystem.4.3.0\lib\net46\System.IO.FileSystem.dll</HintPath>
-    </Reference>
-    <Reference Include="System.IO.FileSystem.Primitives, Version=4.0.2.0, Culture=neutral, PublicKeyToken=b03f5f7f11d50a3a, processorArchitecture=MSIL">
-      <HintPath>..\packages\System.IO.FileSystem.Primitives.4.3.0\lib\net46\System.IO.FileSystem.Primitives.dll</HintPath>
-    </Reference>
-    <Reference Include="System.Linq, Version=4.1.1.0, Culture=neutral, PublicKeyToken=b03f5f7f11d50a3a, processorArchitecture=MSIL">
-      <HintPath>..\packages\System.Linq.4.3.0\lib\net463\System.Linq.dll</HintPath>
-    </Reference>
-    <Reference Include="System.Linq.Expressions, Version=4.1.1.0, Culture=neutral, PublicKeyToken=b03f5f7f11d50a3a, processorArchitecture=MSIL">
-      <HintPath>..\packages\System.Linq.Expressions.4.3.0\lib\net463\System.Linq.Expressions.dll</HintPath>
-    </Reference>
-    <Reference Include="System.Net.Http, Version=4.1.1.0, Culture=neutral, PublicKeyToken=b03f5f7f11d50a3a, processorArchitecture=MSIL">
-      <HintPath>..\packages\System.Net.Http.4.3.0\lib\net46\System.Net.Http.dll</HintPath>
-    </Reference>
-    <Reference Include="System.Net.Sockets, Version=4.1.1.0, Culture=neutral, PublicKeyToken=b03f5f7f11d50a3a, processorArchitecture=MSIL">
-      <HintPath>..\packages\System.Net.Sockets.4.3.0\lib\net46\System.Net.Sockets.dll</HintPath>
-    </Reference>
-    <Reference Include="System.Numerics" />
-    <Reference Include="System.Reflection, Version=4.1.1.0, Culture=neutral, PublicKeyToken=b03f5f7f11d50a3a, processorArchitecture=MSIL">
-      <HintPath>..\packages\System.Reflection.4.3.0\lib\net462\System.Reflection.dll</HintPath>
-    </Reference>
-    <Reference Include="System.Runtime, Version=4.1.1.0, Culture=neutral, PublicKeyToken=b03f5f7f11d50a3a, processorArchitecture=MSIL">
-      <HintPath>..\packages\System.Runtime.4.3.0\lib\net462\System.Runtime.dll</HintPath>
-    </Reference>
-    <Reference Include="System.Runtime.Extensions, Version=4.1.1.0, Culture=neutral, PublicKeyToken=b03f5f7f11d50a3a, processorArchitecture=MSIL">
-      <HintPath>..\packages\System.Runtime.Extensions.4.3.0\lib\net462\System.Runtime.Extensions.dll</HintPath>
-    </Reference>
-    <Reference Include="System.Runtime.InteropServices, Version=4.1.1.0, Culture=neutral, PublicKeyToken=b03f5f7f11d50a3a, processorArchitecture=MSIL">
-      <HintPath>..\packages\System.Runtime.InteropServices.4.3.0\lib\net463\System.Runtime.InteropServices.dll</HintPath>
-    </Reference>
-    <Reference Include="System.Runtime.InteropServices.RuntimeInformation, Version=4.0.1.0, Culture=neutral, PublicKeyToken=b03f5f7f11d50a3a, processorArchitecture=MSIL">
-      <HintPath>..\packages\System.Runtime.InteropServices.RuntimeInformation.4.3.0\lib\net45\System.Runtime.InteropServices.RuntimeInformation.dll</HintPath>
-      <Private>True</Private>
-    </Reference>
-    <Reference Include="System.Security.Cryptography.Algorithms, Version=4.2.1.0, Culture=neutral, PublicKeyToken=b03f5f7f11d50a3a, processorArchitecture=MSIL">
-      <HintPath>..\packages\System.Security.Cryptography.Algorithms.4.3.0\lib\net463\System.Security.Cryptography.Algorithms.dll</HintPath>
-    </Reference>
-    <Reference Include="System.Security.Cryptography.Encoding, Version=4.0.1.0, Culture=neutral, PublicKeyToken=b03f5f7f11d50a3a, processorArchitecture=MSIL">
-      <HintPath>..\packages\System.Security.Cryptography.Encoding.4.3.0\lib\net46\System.Security.Cryptography.Encoding.dll</HintPath>
-    </Reference>
-    <Reference Include="System.Security.Cryptography.Primitives, Version=4.0.1.0, Culture=neutral, PublicKeyToken=b03f5f7f11d50a3a, processorArchitecture=MSIL">
-      <HintPath>..\packages\System.Security.Cryptography.Primitives.4.3.0\lib\net46\System.Security.Cryptography.Primitives.dll</HintPath>
-    </Reference>
-    <Reference Include="System.Security.Cryptography.X509Certificates, Version=4.1.1.0, Culture=neutral, PublicKeyToken=b03f5f7f11d50a3a, processorArchitecture=MSIL">
-      <HintPath>..\packages\System.Security.Cryptography.X509Certificates.4.3.0\lib\net461\System.Security.Cryptography.X509Certificates.dll</HintPath>
-    </Reference>
-    <Reference Include="System.Text.RegularExpressions, Version=4.1.0.0, Culture=neutral, PublicKeyToken=b03f5f7f11d50a3a, processorArchitecture=MSIL">
-      <HintPath>..\packages\System.Text.RegularExpressions.4.3.0\lib\net463\System.Text.RegularExpressions.dll</HintPath>
-    </Reference>
-    <Reference Include="System.Xml" />
-    <Reference Include="System.Xml.Linq" />
-    <Reference Include="System.Xml.ReaderWriter, Version=4.1.0.0, Culture=neutral, PublicKeyToken=b03f5f7f11d50a3a, processorArchitecture=MSIL">
-      <HintPath>..\packages\System.Xml.ReaderWriter.4.3.0\lib\net46\System.Xml.ReaderWriter.dll</HintPath>
-    </Reference>
-  </ItemGroup>
-  <Choose>
-    <When Condition="('$(VisualStudioVersion)' == '10.0' or '$(VisualStudioVersion)' == '') and '$(TargetFrameworkVersion)' == 'v3.5'">
-      <ItemGroup>
-        <Reference Include="Microsoft.VisualStudio.QualityTools.UnitTestFramework, Version=10.1.0.0, Culture=neutral, PublicKeyToken=b03f5f7f11d50a3a, processorArchitecture=MSIL" />
-      </ItemGroup>
-    </When>
-    <Otherwise />
-  </Choose>
-  <ItemGroup>
-<<<<<<< HEAD
-=======
-    <Compile Include="FederationPathTests.cs" />
-    <Compile Include="FederationTestsForIfcStore.cs" />
-    <Compile Include="Federation Tests.cs" />
-    <Compile Include="GeometryCacheTests.cs" />
-    <Compile Include="GeometryPersistencyTables.cs" />
->>>>>>> 47a9b5a8
-    <Compile Include="GeometryTests.cs" />
-    <Compile Include="EntitySelectionTests.cs" />
-    <Compile Include="IfcAlignmentTests.cs" />
-    <Compile Include="Init.cs" />
-    <Compile Include="LinqTest.cs" />
-    <Compile Include="Properties\AssemblyInfo.cs" />
-    <Compile Include="PackedNormalTests.cs" />
-    <Compile Include="IfcHeaderTests.cs" />
-    <Compile Include="ModelFilterTest.cs" />
-    <Compile Include="BasicModelTests.cs" />
-    <Compile Include="EqualityTests.cs" />
-    <Compile Include="ComplexDefinedTypeTests.cs" />
-    <Compile Include="ActivationTests.cs" />
-    <Compile Include="DateTimeTests.cs" />
-    <Compile Include="InterfacesDataRetrieval.cs" />
-    <Compile Include="NullStyleTests.cs" />
-    <Compile Include="ListOfListTest.cs" />
-    <Compile Include="Ifc4DateTimeTests.cs" />
-    <Compile Include="SearchTests.cs" />
-    <Compile Include="TransactionalChanges.cs" />
-    <Compile Include="InverseCacheTests.cs" />
-    <Compile Include="CrossAccessTests.cs" />
-    <Compile Include="EditableInterfaces.cs" />
-    <Compile Include="Pure4Tests.cs" />
-    <Compile Include="UnitNameTest.cs" />
-    <Compile Include="NullableInterfaceEnumMemberTest.cs" />
-    <Compile Include="AngleTests.cs" />
-<<<<<<< HEAD
-=======
-    <Compile Include="DerivedUnitTests.cs" />
-    <Compile Include="ValidationTests.cs" />
->>>>>>> 47a9b5a8
-    <Compile Include="BinaryDataTests.cs" />
-    <Compile Include="Utilities\ModelFactory.cs" />
-  </ItemGroup>
-  <ItemGroup>
-<<<<<<< HEAD
-    <None Include="app.config" />
-    <None Include="packages.config" />
-    <None Include="TestSourceFiles\4walls1floorSite.ifc">
-=======
-    <ProjectReference Include="..\Xbim.Common\Xbim.Common.csproj">
-      <Project>{a34ef831-ea82-4a79-8c65-b5e1c6d9508d}</Project>
-      <Name>Xbim.Common</Name>
-    </ProjectReference>
-    <ProjectReference Include="..\Xbim.Ifc.Extensions\Xbim.Ifc2x3.Extensions.csproj">
-      <Project>{6df47d23-8f4d-4069-a44b-bbdacd3f9aea}</Project>
-      <Name>Xbim.Ifc2x3.Extensions</Name>
-    </ProjectReference>
-    <ProjectReference Include="..\Xbim.Ifc2x3.IO\Xbim.Ifc2x3.IO.csproj">
-      <Project>{27ac09f9-78b3-486a-8d2b-13d7c8af8c19}</Project>
-      <Name>Xbim.Ifc2x3.IO</Name>
-    </ProjectReference>
-    <ProjectReference Include="..\Xbim.Ifc2x3\Xbim.Ifc2x3.csproj">
-      <Project>{b6668419-d7a4-4736-b4d8-018756ccf134}</Project>
-      <Name>Xbim.Ifc2x3</Name>
-    </ProjectReference>
-    <ProjectReference Include="..\Xbim.Ifc4\Xbim.Ifc4.csproj">
-      <Project>{63a3efcf-5d43-4c27-8637-86ccd6033a1e}</Project>
-      <Name>Xbim.Ifc4</Name>
-    </ProjectReference>
-    <ProjectReference Include="..\Xbim.Ifc\Xbim.Ifc.csproj">
-      <Project>{53999970-957B-4E8D-9CC0-EBE2C7A24969}</Project>
-      <Name>Xbim.Ifc</Name>
-    </ProjectReference>
-    <ProjectReference Include="..\Xbim.IO\Xbim.IO.csproj">
-      <Project>{85856df2-c8ab-4120-8a8d-ae05d2696b51}</Project>
-      <Name>Xbim.IO</Name>
-    </ProjectReference>
-  </ItemGroup>
-  <ItemGroup>
-    <None Include="App.config" />
-    <None Include="FederationTestFiles\RelativePathFederation.ifc">
-      <CopyToOutputDirectory>Always</CopyToOutputDirectory>
-    </None>
-    <None Include="FederationTestFiles\FullPathFederation.ifc">
-      <CopyToOutputDirectory>Always</CopyToOutputDirectory>
-    </None>
-    <None Include="FederationTestFiles\P1_cm.ifc">
-      <CopyToOutputDirectory>Always</CopyToOutputDirectory>
-    </None>
-    <None Include="FederationTestFiles\P2_cm.ifc">
-      <CopyToOutputDirectory>Always</CopyToOutputDirectory>
-    </None>
-    <None Include="GeometryCacheTestFiles\Monolith-NoGeomTables.xBIM">
->>>>>>> 47a9b5a8
-      <CopyToOutputDirectory>PreserveNewest</CopyToOutputDirectory>
-    </None>
-    <None Include="TestSourceFiles\4walls1floorSite.ifcxml">
-      <CopyToOutputDirectory>PreserveNewest</CopyToOutputDirectory>
-    </None>
-    <None Include="TestSourceFiles\Alignment\bloss-curve.ifc">
-      <CopyToOutputDirectory>PreserveNewest</CopyToOutputDirectory>
-    </None>
-    <None Include="TestSourceFiles\Alignment\horizontal-alignment.ifc">
-      <CopyToOutputDirectory>PreserveNewest</CopyToOutputDirectory>
-    </None>
-<<<<<<< HEAD
-    <None Include="TestSourceFiles\Alignment\linear-placement.ifc">
-      <CopyToOutputDirectory>PreserveNewest</CopyToOutputDirectory>
-    </None>
-    <None Include="TestSourceFiles\Alignment\sectioned-solid.ifc">
-=======
-    <None Include="TestSourceFiles\Alignment\bloss-curve.ifc">
-      <CopyToOutputDirectory>PreserveNewest</CopyToOutputDirectory>
-    </None>
-    <None Include="TestSourceFiles\Alignment\horizontal-alignment.ifc">
->>>>>>> 47a9b5a8
-      <CopyToOutputDirectory>PreserveNewest</CopyToOutputDirectory>
-    </None>
-    <None Include="TestSourceFiles\Alignment\linear-placement.ifc">
-      <CopyToOutputDirectory>PreserveNewest</CopyToOutputDirectory>
-    </None>
-    <None Include="TestSourceFiles\Alignment\ramp.ifc">
-      <CopyToOutputDirectory>PreserveNewest</CopyToOutputDirectory>
-    </None>
-    <None Include="TestSourceFiles\Alignment\sectioned-solid.ifc">
-      <CopyToOutputDirectory>PreserveNewest</CopyToOutputDirectory>
-    </None>
-    <None Include="TestSourceFiles\Alignment\terrain-and-alignment.ifc">
-      <CopyToOutputDirectory>PreserveNewest</CopyToOutputDirectory>
-    </None>
-    <None Include="TestSourceFiles\Alignment\terrain-surface.ifc">
-      <CopyToOutputDirectory>PreserveNewest</CopyToOutputDirectory>
-    </None>
-    <None Include="TestSourceFiles\Alignment\vertical-alignment.ifc">
-      <CopyToOutputDirectory>PreserveNewest</CopyToOutputDirectory>
-    </None>
-    <None Include="TestSourceFiles\email.ifc">
-      <CopyToOutputDirectory>PreserveNewest</CopyToOutputDirectory>
-    </None>
-    <None Include="TestSourceFiles\IfcDerivedUnit.ifcxml">
-      <CopyToOutputDirectory>PreserveNewest</CopyToOutputDirectory>
-    </None>
-    <None Include="TestSourceFiles\InvalidContentFC4.ifc">
-      <CopyToOutputDirectory>PreserveNewest</CopyToOutputDirectory>
-    </None>
-    <None Include="TestSourceFiles\AlmostEmptyIFC4.ifc">
-      <CopyToOutputDirectory>PreserveNewest</CopyToOutputDirectory>
-    </None>
-    <None Include="TestSourceFiles\Axis2PlacementError.ifc">
-      <CopyToOutputDirectory>PreserveNewest</CopyToOutputDirectory>
-    </None>
-    <None Include="TestSourceFiles\properties.ifc">
-      <CopyToOutputDirectory>PreserveNewest</CopyToOutputDirectory>
-    </None>
-    <None Include="TestSourceFiles\SampleHouse4.ifc">
-      <CopyToOutputDirectory>PreserveNewest</CopyToOutputDirectory>
-    </None>
-    <None Include="TestSourceFiles\TestZip.ifczip">
-      <CopyToOutputDirectory>Always</CopyToOutputDirectory>
-    </None>
-    <None Include="TestSourceFiles\House.ifc">
-      <CopyToOutputDirectory>PreserveNewest</CopyToOutputDirectory>
-    </None>
-    <None Include="TestSourceFiles\IfcBSplineSurfaceWithKnots.ifc">
-      <CopyToOutputDirectory>PreserveNewest</CopyToOutputDirectory>
-    </None>
-    <None Include="TestSourceFiles\ValidationTests2x3.ifc">
-      <CopyToOutputDirectory>PreserveNewest</CopyToOutputDirectory>
-    </None>
-  </ItemGroup>
-  <ItemGroup>
-    <Content Include="TestSourceFiles\xbim.png">
-      <CopyToOutputDirectory>PreserveNewest</CopyToOutputDirectory>
-    </Content>
-  </ItemGroup>
-<<<<<<< HEAD
-  <ItemGroup>
-    <ProjectReference Include="..\Xbim.Common\Xbim.Common.Local.csproj">
-      <Project>{55863561-1d9c-441b-bdab-df4ada37d0d4}</Project>
-      <Name>Xbim.Common.Local</Name>
-    </ProjectReference>
-    <ProjectReference Include="..\Xbim.Ifc2x3\Xbim.Ifc2x3.Local.csproj">
-      <Project>{05f75cef-0df5-4036-9d49-bdc6ae4695e0}</Project>
-      <Name>Xbim.Ifc2x3.Local</Name>
-    </ProjectReference>
-    <ProjectReference Include="..\Xbim.Ifc4\Xbim.Ifc4.Local.csproj">
-      <Project>{25d42373-89a5-437d-925c-21510ef0eb62}</Project>
-      <Name>Xbim.Ifc4.Local</Name>
-    </ProjectReference>
-    <ProjectReference Include="..\Xbim.IO.MemoryModel\Xbim.IO.MemoryModel.Local.csproj">
-      <Project>{c4495723-d35a-4a82-a5d6-03db4a7bd49b}</Project>
-      <Name>Xbim.IO.MemoryModel.Local</Name>
-    </ProjectReference>
-  </ItemGroup>
-=======
-  <ItemGroup />
->>>>>>> 47a9b5a8
-  <Choose>
-    <When Condition="'$(VisualStudioVersion)' == '10.0' And '$(IsCodedUITest)' == 'True'">
-      <ItemGroup>
-        <Reference Include="Microsoft.VisualStudio.QualityTools.CodedUITestFramework, Version=10.0.0.0, Culture=neutral, PublicKeyToken=b03f5f7f11d50a3a, processorArchitecture=MSIL">
-          <Private>False</Private>
-        </Reference>
-        <Reference Include="Microsoft.VisualStudio.TestTools.UITest.Common, Version=10.0.0.0, Culture=neutral, PublicKeyToken=b03f5f7f11d50a3a, processorArchitecture=MSIL">
-          <Private>False</Private>
-        </Reference>
-        <Reference Include="Microsoft.VisualStudio.TestTools.UITest.Extension, Version=10.0.0.0, Culture=neutral, PublicKeyToken=b03f5f7f11d50a3a, processorArchitecture=MSIL">
-          <Private>False</Private>
-        </Reference>
-        <Reference Include="Microsoft.VisualStudio.TestTools.UITesting, Version=10.0.0.0, Culture=neutral, PublicKeyToken=b03f5f7f11d50a3a, processorArchitecture=MSIL">
-          <Private>False</Private>
-        </Reference>
-      </ItemGroup>
-    </When>
-  </Choose>
-  <Import Project="$(VSToolsPath)\TeamTest\Microsoft.TestTools.targets" Condition="Exists('$(VSToolsPath)\TeamTest\Microsoft.TestTools.targets')" />
-  <Import Project="$(MSBuildToolsPath)\Microsoft.CSharp.targets" />
-  <Target Name="EnsureNuGetPackageBuildImports" BeforeTargets="PrepareForBuild">
-    <PropertyGroup>
-      <ErrorText>This project references NuGet package(s) that are missing on this computer. Use NuGet Package Restore to download them.  For more information, see http://go.microsoft.com/fwlink/?LinkID=322105. The missing file is {0}.</ErrorText>
-    </PropertyGroup>
-    <Error Condition="!Exists('..\packages\MSTest.TestAdapter.1.2.1\build\net45\MSTest.TestAdapter.props')" Text="$([System.String]::Format('$(ErrorText)', '..\packages\MSTest.TestAdapter.1.2.1\build\net45\MSTest.TestAdapter.props'))" />
-    <Error Condition="!Exists('..\packages\MSTest.TestAdapter.1.2.1\build\net45\MSTest.TestAdapter.targets')" Text="$([System.String]::Format('$(ErrorText)', '..\packages\MSTest.TestAdapter.1.2.1\build\net45\MSTest.TestAdapter.targets'))" />
-    <Error Condition="!Exists('..\packages\NETStandard.Library.2.0.1\build\netstandard2.0\NETStandard.Library.targets')" Text="$([System.String]::Format('$(ErrorText)', '..\packages\NETStandard.Library.2.0.1\build\netstandard2.0\NETStandard.Library.targets'))" />
-  </Target>
-  <Import Project="..\packages\MSTest.TestAdapter.1.2.1\build\net45\MSTest.TestAdapter.targets" Condition="Exists('..\packages\MSTest.TestAdapter.1.2.1\build\net45\MSTest.TestAdapter.targets')" />
-  <Import Project="..\packages\NETStandard.Library.2.0.1\build\netstandard2.0\NETStandard.Library.targets" Condition="Exists('..\packages\NETStandard.Library.2.0.1\build\netstandard2.0\NETStandard.Library.targets')" />
-  <!-- To modify your build process, add your task inside one of the targets below and uncomment it. 
-       Other similar extension points exist, see Microsoft.Common.targets.
-  <Target Name="BeforeBuild">
-  </Target>
-  <Target Name="AfterBuild">
-  </Target>
-  -->
+﻿<?xml version="1.0" encoding="utf-8"?>
+<Project ToolsVersion="12.0" DefaultTargets="Build" xmlns="http://schemas.microsoft.com/developer/msbuild/2003">
+  <Import Project="..\packages\MSTest.TestAdapter.1.2.1\build\net45\MSTest.TestAdapter.props" Condition="Exists('..\packages\MSTest.TestAdapter.1.2.1\build\net45\MSTest.TestAdapter.props')" />
+  <PropertyGroup>
+    <Configuration Condition=" '$(Configuration)' == '' ">Debug</Configuration>
+    <Platform Condition=" '$(Platform)' == '' ">AnyCPU</Platform>
+    <ProjectGuid>{C51DFF66-DEA7-43BE-98DF-6A07E1A6FFA1}</ProjectGuid>
+    <OutputType>Library</OutputType>
+    <AppDesignerFolder>Properties</AppDesignerFolder>
+    <RootNamespace>Xbim.Essentials.Tests</RootNamespace>
+    <AssemblyName>Xbim.Essentials.Tests</AssemblyName>
+    <TargetFrameworkVersion>v4.7</TargetFrameworkVersion>
+    <FileAlignment>512</FileAlignment>
+    <ProjectTypeGuids>{3AC096D0-A1C2-E12C-1390-A8335801FDAB};{FAE04EC0-301F-11D3-BF4B-00C04F79EFBC}</ProjectTypeGuids>
+    <VisualStudioVersion Condition="'$(VisualStudioVersion)' == ''">10.0</VisualStudioVersion>
+    <VSToolsPath Condition="'$(VSToolsPath)' == ''">$(MSBuildExtensionsPath32)\Microsoft\VisualStudio\v$(VisualStudioVersion)</VSToolsPath>
+    <ReferencePath>$(ProgramFiles)\Common Files\microsoft shared\VSTT\$(VisualStudioVersion)\UITestExtensionPackages</ReferencePath>
+    <IsCodedUITest>False</IsCodedUITest>
+    <TestProjectType>UnitTest</TestProjectType>
+    <TargetFrameworkProfile />
+    <NuGetPackageImportStamp>
+    </NuGetPackageImportStamp>
+  </PropertyGroup>
+  <PropertyGroup Condition=" '$(Configuration)|$(Platform)' == 'Debug|AnyCPU' ">
+    <DebugSymbols>true</DebugSymbols>
+    <DebugType>full</DebugType>
+    <Optimize>false</Optimize>
+    <OutputPath>Debug\</OutputPath>
+    <DefineConstants>DEBUG;TRACE</DefineConstants>
+    <ErrorReport>prompt</ErrorReport>
+    <WarningLevel>4</WarningLevel>
+    <Prefer32Bit>false</Prefer32Bit>
+  </PropertyGroup>
+  <PropertyGroup Condition=" '$(Configuration)|$(Platform)' == 'Release|AnyCPU' ">
+    <DebugType>pdbonly</DebugType>
+    <Optimize>true</Optimize>
+    <OutputPath>Release\</OutputPath>
+    <DefineConstants>TRACE</DefineConstants>
+    <ErrorReport>prompt</ErrorReport>
+    <WarningLevel>4</WarningLevel>
+    <Prefer32Bit>false</Prefer32Bit>
+  </PropertyGroup>
+  <ItemGroup>
+    <Reference Include="Microsoft.Extensions.Logging.Abstractions, Version=1.1.1.0, Culture=neutral, PublicKeyToken=adb9793829ddae60, processorArchitecture=MSIL">
+      <HintPath>..\packages\Microsoft.Extensions.Logging.Abstractions.1.1.1\lib\netstandard1.1\Microsoft.Extensions.Logging.Abstractions.dll</HintPath>
+    </Reference>
+    <Reference Include="Microsoft.VisualStudio.TestPlatform.TestFramework, Version=14.0.0.0, Culture=neutral, PublicKeyToken=b03f5f7f11d50a3a, processorArchitecture=MSIL">
+      <HintPath>..\packages\MSTest.TestFramework.1.2.1\lib\net45\Microsoft.VisualStudio.TestPlatform.TestFramework.dll</HintPath>
+    </Reference>
+    <Reference Include="Microsoft.VisualStudio.TestPlatform.TestFramework.Extensions, Version=14.0.0.0, Culture=neutral, PublicKeyToken=b03f5f7f11d50a3a, processorArchitecture=MSIL">
+      <HintPath>..\packages\MSTest.TestFramework.1.2.1\lib\net45\Microsoft.VisualStudio.TestPlatform.TestFramework.Extensions.dll</HintPath>
+    </Reference>
+    <Reference Include="Microsoft.Win32.Primitives, Version=4.0.2.0, Culture=neutral, PublicKeyToken=b03f5f7f11d50a3a, processorArchitecture=MSIL">
+      <HintPath>..\packages\Microsoft.Win32.Primitives.4.3.0\lib\net46\Microsoft.Win32.Primitives.dll</HintPath>
+    </Reference>
+    <Reference Include="System" />
+    <Reference Include="System.AppContext, Version=4.1.1.0, Culture=neutral, PublicKeyToken=b03f5f7f11d50a3a, processorArchitecture=MSIL">
+      <HintPath>..\packages\System.AppContext.4.3.0\lib\net463\System.AppContext.dll</HintPath>
+    </Reference>
+    <Reference Include="System.ComponentModel.Composition" />
+    <Reference Include="System.Console, Version=4.0.1.0, Culture=neutral, PublicKeyToken=b03f5f7f11d50a3a, processorArchitecture=MSIL">
+      <HintPath>..\packages\System.Console.4.3.0\lib\net46\System.Console.dll</HintPath>
+    </Reference>
+    <Reference Include="System.Diagnostics.DiagnosticSource, Version=4.0.1.0, Culture=neutral, PublicKeyToken=cc7b13ffcd2ddd51, processorArchitecture=MSIL">
+      <HintPath>..\packages\System.Diagnostics.DiagnosticSource.4.3.0\lib\net46\System.Diagnostics.DiagnosticSource.dll</HintPath>
+    </Reference>
+    <Reference Include="System.Diagnostics.Tracing, Version=4.1.1.0, Culture=neutral, PublicKeyToken=b03f5f7f11d50a3a, processorArchitecture=MSIL">
+      <HintPath>..\packages\System.Diagnostics.Tracing.4.3.0\lib\net462\System.Diagnostics.Tracing.dll</HintPath>
+    </Reference>
+    <Reference Include="System.Drawing" />
+    <Reference Include="System.Globalization.Calendars, Version=4.0.2.0, Culture=neutral, PublicKeyToken=b03f5f7f11d50a3a, processorArchitecture=MSIL">
+      <HintPath>..\packages\System.Globalization.Calendars.4.3.0\lib\net46\System.Globalization.Calendars.dll</HintPath>
+    </Reference>
+    <Reference Include="System.IO, Version=4.1.1.0, Culture=neutral, PublicKeyToken=b03f5f7f11d50a3a, processorArchitecture=MSIL">
+      <HintPath>..\packages\System.IO.4.3.0\lib\net462\System.IO.dll</HintPath>
+    </Reference>
+    <Reference Include="System.IO.FileSystem, Version=4.0.2.0, Culture=neutral, PublicKeyToken=b03f5f7f11d50a3a, processorArchitecture=MSIL">
+      <HintPath>..\packages\System.IO.FileSystem.4.3.0\lib\net46\System.IO.FileSystem.dll</HintPath>
+    </Reference>
+    <Reference Include="System.IO.FileSystem.Primitives, Version=4.0.2.0, Culture=neutral, PublicKeyToken=b03f5f7f11d50a3a, processorArchitecture=MSIL">
+      <HintPath>..\packages\System.IO.FileSystem.Primitives.4.3.0\lib\net46\System.IO.FileSystem.Primitives.dll</HintPath>
+    </Reference>
+    <Reference Include="System.Linq, Version=4.1.1.0, Culture=neutral, PublicKeyToken=b03f5f7f11d50a3a, processorArchitecture=MSIL">
+      <HintPath>..\packages\System.Linq.4.3.0\lib\net463\System.Linq.dll</HintPath>
+    </Reference>
+    <Reference Include="System.Linq.Expressions, Version=4.1.1.0, Culture=neutral, PublicKeyToken=b03f5f7f11d50a3a, processorArchitecture=MSIL">
+      <HintPath>..\packages\System.Linq.Expressions.4.3.0\lib\net463\System.Linq.Expressions.dll</HintPath>
+    </Reference>
+    <Reference Include="System.Net.Http, Version=4.1.1.0, Culture=neutral, PublicKeyToken=b03f5f7f11d50a3a, processorArchitecture=MSIL">
+      <HintPath>..\packages\System.Net.Http.4.3.0\lib\net46\System.Net.Http.dll</HintPath>
+    </Reference>
+    <Reference Include="System.Net.Sockets, Version=4.1.1.0, Culture=neutral, PublicKeyToken=b03f5f7f11d50a3a, processorArchitecture=MSIL">
+      <HintPath>..\packages\System.Net.Sockets.4.3.0\lib\net46\System.Net.Sockets.dll</HintPath>
+    </Reference>
+    <Reference Include="System.Numerics" />
+    <Reference Include="System.Reflection, Version=4.1.1.0, Culture=neutral, PublicKeyToken=b03f5f7f11d50a3a, processorArchitecture=MSIL">
+      <HintPath>..\packages\System.Reflection.4.3.0\lib\net462\System.Reflection.dll</HintPath>
+    </Reference>
+    <Reference Include="System.Runtime, Version=4.1.1.0, Culture=neutral, PublicKeyToken=b03f5f7f11d50a3a, processorArchitecture=MSIL">
+      <HintPath>..\packages\System.Runtime.4.3.0\lib\net462\System.Runtime.dll</HintPath>
+    </Reference>
+    <Reference Include="System.Runtime.Extensions, Version=4.1.1.0, Culture=neutral, PublicKeyToken=b03f5f7f11d50a3a, processorArchitecture=MSIL">
+      <HintPath>..\packages\System.Runtime.Extensions.4.3.0\lib\net462\System.Runtime.Extensions.dll</HintPath>
+    </Reference>
+    <Reference Include="System.Runtime.InteropServices, Version=4.1.1.0, Culture=neutral, PublicKeyToken=b03f5f7f11d50a3a, processorArchitecture=MSIL">
+      <HintPath>..\packages\System.Runtime.InteropServices.4.3.0\lib\net463\System.Runtime.InteropServices.dll</HintPath>
+    </Reference>
+    <Reference Include="System.Runtime.InteropServices.RuntimeInformation, Version=4.0.1.0, Culture=neutral, PublicKeyToken=b03f5f7f11d50a3a, processorArchitecture=MSIL">
+      <HintPath>..\packages\System.Runtime.InteropServices.RuntimeInformation.4.3.0\lib\net45\System.Runtime.InteropServices.RuntimeInformation.dll</HintPath>
+      <Private>True</Private>
+    </Reference>
+    <Reference Include="System.Security.Cryptography.Algorithms, Version=4.2.1.0, Culture=neutral, PublicKeyToken=b03f5f7f11d50a3a, processorArchitecture=MSIL">
+      <HintPath>..\packages\System.Security.Cryptography.Algorithms.4.3.0\lib\net463\System.Security.Cryptography.Algorithms.dll</HintPath>
+    </Reference>
+    <Reference Include="System.Security.Cryptography.Encoding, Version=4.0.1.0, Culture=neutral, PublicKeyToken=b03f5f7f11d50a3a, processorArchitecture=MSIL">
+      <HintPath>..\packages\System.Security.Cryptography.Encoding.4.3.0\lib\net46\System.Security.Cryptography.Encoding.dll</HintPath>
+    </Reference>
+    <Reference Include="System.Security.Cryptography.Primitives, Version=4.0.1.0, Culture=neutral, PublicKeyToken=b03f5f7f11d50a3a, processorArchitecture=MSIL">
+      <HintPath>..\packages\System.Security.Cryptography.Primitives.4.3.0\lib\net46\System.Security.Cryptography.Primitives.dll</HintPath>
+    </Reference>
+    <Reference Include="System.Security.Cryptography.X509Certificates, Version=4.1.1.0, Culture=neutral, PublicKeyToken=b03f5f7f11d50a3a, processorArchitecture=MSIL">
+      <HintPath>..\packages\System.Security.Cryptography.X509Certificates.4.3.0\lib\net461\System.Security.Cryptography.X509Certificates.dll</HintPath>
+    </Reference>
+    <Reference Include="System.Text.RegularExpressions, Version=4.1.0.0, Culture=neutral, PublicKeyToken=b03f5f7f11d50a3a, processorArchitecture=MSIL">
+      <HintPath>..\packages\System.Text.RegularExpressions.4.3.0\lib\net463\System.Text.RegularExpressions.dll</HintPath>
+    </Reference>
+    <Reference Include="System.Xml" />
+    <Reference Include="System.Xml.Linq" />
+    <Reference Include="System.Xml.ReaderWriter, Version=4.1.0.0, Culture=neutral, PublicKeyToken=b03f5f7f11d50a3a, processorArchitecture=MSIL">
+      <HintPath>..\packages\System.Xml.ReaderWriter.4.3.0\lib\net46\System.Xml.ReaderWriter.dll</HintPath>
+    </Reference>
+  </ItemGroup>
+  <Choose>
+    <When Condition="('$(VisualStudioVersion)' == '10.0' or '$(VisualStudioVersion)' == '') and '$(TargetFrameworkVersion)' == 'v3.5'">
+      <ItemGroup>
+        <Reference Include="Microsoft.VisualStudio.QualityTools.UnitTestFramework, Version=10.1.0.0, Culture=neutral, PublicKeyToken=b03f5f7f11d50a3a, processorArchitecture=MSIL" />
+      </ItemGroup>
+    </When>
+    <Otherwise />
+  </Choose>
+  <ItemGroup>
+    <Compile Include="FederationPathTests.cs" />
+    <Compile Include="GeometryTests.cs" />
+    <Compile Include="EntitySelectionTests.cs" />
+    <Compile Include="IfcAlignmentTests.cs" />
+    <Compile Include="Init.cs" />
+    <Compile Include="LinqTest.cs" />
+    <Compile Include="Properties\AssemblyInfo.cs" />
+    <Compile Include="PackedNormalTests.cs" />
+    <Compile Include="IfcHeaderTests.cs" />
+    <Compile Include="ModelFilterTest.cs" />
+    <Compile Include="BasicModelTests.cs" />
+    <Compile Include="EqualityTests.cs" />
+    <Compile Include="ComplexDefinedTypeTests.cs" />
+    <Compile Include="ActivationTests.cs" />
+    <Compile Include="DateTimeTests.cs" />
+    <Compile Include="InterfacesDataRetrieval.cs" />
+    <Compile Include="NullStyleTests.cs" />
+    <Compile Include="ListOfListTest.cs" />
+    <Compile Include="Ifc4DateTimeTests.cs" />
+    <Compile Include="SearchTests.cs" />
+    <Compile Include="TransactionalChanges.cs" />
+    <Compile Include="InverseCacheTests.cs" />
+    <Compile Include="CrossAccessTests.cs" />
+    <Compile Include="EditableInterfaces.cs" />
+    <Compile Include="Pure4Tests.cs" />
+    <Compile Include="UnitNameTest.cs" />
+    <Compile Include="NullableInterfaceEnumMemberTest.cs" />
+    <Compile Include="AngleTests.cs" />
+    <Compile Include="DerivedUnitTests.cs" />
+    <Compile Include="BinaryDataTests.cs" />
+    <Compile Include="Utilities\ModelFactory.cs" />
+  </ItemGroup>
+  <ItemGroup>
+    <None Include="app.config" />
+    <None Include="packages.config" />
+    <None Include="TestSourceFiles\4walls1floorSite.ifc">
+    <None Include="FederationTestFiles\RelativePathFederation.ifc">
+      <CopyToOutputDirectory>Always</CopyToOutputDirectory>
+    </None>
+    <None Include="FederationTestFiles\FullPathFederation.ifc">
+      <CopyToOutputDirectory>Always</CopyToOutputDirectory>
+    </None>
+    <None Include="FederationTestFiles\P1_cm.ifc">
+      <CopyToOutputDirectory>Always</CopyToOutputDirectory>
+    </None>
+    <None Include="FederationTestFiles\P2_cm.ifc">
+      <CopyToOutputDirectory>Always</CopyToOutputDirectory>
+    </None>
+      <CopyToOutputDirectory>PreserveNewest</CopyToOutputDirectory>
+    </None>
+    <None Include="TestSourceFiles\4walls1floorSite.ifcxml">
+      <CopyToOutputDirectory>PreserveNewest</CopyToOutputDirectory>
+    </None>
+    <None Include="TestSourceFiles\Alignment\bloss-curve.ifc">
+      <CopyToOutputDirectory>PreserveNewest</CopyToOutputDirectory>
+    </None>
+    <None Include="TestSourceFiles\Alignment\horizontal-alignment.ifc">
+      <CopyToOutputDirectory>PreserveNewest</CopyToOutputDirectory>
+    </None>
+    <None Include="TestSourceFiles\Alignment\linear-placement.ifc">
+      <CopyToOutputDirectory>PreserveNewest</CopyToOutputDirectory>
+    </None>
+    <None Include="TestSourceFiles\Alignment\bloss-curve.ifc">
+      <CopyToOutputDirectory>PreserveNewest</CopyToOutputDirectory>
+    </None>
+    <None Include="TestSourceFiles\Alignment\sectioned-solid.ifc">
+      <CopyToOutputDirectory>PreserveNewest</CopyToOutputDirectory>
+    </None>
+    <None Include="TestSourceFiles\Alignment\linear-placement.ifc">
+      <CopyToOutputDirectory>PreserveNewest</CopyToOutputDirectory>
+    </None>
+    <None Include="TestSourceFiles\Alignment\ramp.ifc">
+      <CopyToOutputDirectory>PreserveNewest</CopyToOutputDirectory>
+    </None>
+    <None Include="TestSourceFiles\Alignment\sectioned-solid.ifc">
+      <CopyToOutputDirectory>PreserveNewest</CopyToOutputDirectory>
+    </None>
+    <None Include="TestSourceFiles\Alignment\terrain-and-alignment.ifc">
+      <CopyToOutputDirectory>PreserveNewest</CopyToOutputDirectory>
+    </None>
+    <None Include="TestSourceFiles\Alignment\terrain-surface.ifc">
+      <CopyToOutputDirectory>PreserveNewest</CopyToOutputDirectory>
+    </None>
+    <None Include="TestSourceFiles\Alignment\vertical-alignment.ifc">
+      <CopyToOutputDirectory>PreserveNewest</CopyToOutputDirectory>
+    </None>
+    <None Include="TestSourceFiles\email.ifc">
+      <CopyToOutputDirectory>PreserveNewest</CopyToOutputDirectory>
+    </None>
+    <None Include="TestSourceFiles\IfcDerivedUnit.ifcxml">
+      <CopyToOutputDirectory>PreserveNewest</CopyToOutputDirectory>
+    </None>
+    <None Include="TestSourceFiles\InvalidContentFC4.ifc">
+      <CopyToOutputDirectory>PreserveNewest</CopyToOutputDirectory>
+    </None>
+    <None Include="TestSourceFiles\AlmostEmptyIFC4.ifc">
+      <CopyToOutputDirectory>PreserveNewest</CopyToOutputDirectory>
+    </None>
+    <None Include="TestSourceFiles\Axis2PlacementError.ifc">
+      <CopyToOutputDirectory>PreserveNewest</CopyToOutputDirectory>
+    </None>
+    <None Include="TestSourceFiles\properties.ifc">
+      <CopyToOutputDirectory>PreserveNewest</CopyToOutputDirectory>
+    </None>
+    <None Include="TestSourceFiles\SampleHouse4.ifc">
+      <CopyToOutputDirectory>PreserveNewest</CopyToOutputDirectory>
+    </None>
+    <None Include="TestSourceFiles\TestZip.ifczip">
+      <CopyToOutputDirectory>Always</CopyToOutputDirectory>
+    </None>
+    <None Include="TestSourceFiles\House.ifc">
+      <CopyToOutputDirectory>PreserveNewest</CopyToOutputDirectory>
+    </None>
+    <None Include="TestSourceFiles\IfcBSplineSurfaceWithKnots.ifc">
+      <CopyToOutputDirectory>PreserveNewest</CopyToOutputDirectory>
+    </None>
+    <None Include="TestSourceFiles\ValidationTests2x3.ifc">
+      <CopyToOutputDirectory>PreserveNewest</CopyToOutputDirectory>
+    </None>
+  </ItemGroup>
+  <ItemGroup>
+    <Content Include="TestSourceFiles\xbim.png">
+      <CopyToOutputDirectory>PreserveNewest</CopyToOutputDirectory>
+    </Content>
+  </ItemGroup>
+  <ItemGroup>
+    <ProjectReference Include="..\Xbim.Common\Xbim.Common.Local.csproj">
+      <Project>{55863561-1d9c-441b-bdab-df4ada37d0d4}</Project>
+      <Name>Xbim.Common.Local</Name>
+    </ProjectReference>
+    <ProjectReference Include="..\Xbim.Ifc2x3\Xbim.Ifc2x3.Local.csproj">
+      <Project>{05f75cef-0df5-4036-9d49-bdc6ae4695e0}</Project>
+      <Name>Xbim.Ifc2x3.Local</Name>
+    </ProjectReference>
+    <ProjectReference Include="..\Xbim.Ifc4\Xbim.Ifc4.Local.csproj">
+      <Project>{25d42373-89a5-437d-925c-21510ef0eb62}</Project>
+      <Name>Xbim.Ifc4.Local</Name>
+    </ProjectReference>
+    <ProjectReference Include="..\Xbim.IO.MemoryModel\Xbim.IO.MemoryModel.Local.csproj">
+      <Project>{c4495723-d35a-4a82-a5d6-03db4a7bd49b}</Project>
+      <Name>Xbim.IO.MemoryModel.Local</Name>
+    </ProjectReference>
+  </ItemGroup>
+  <Choose>
+    <When Condition="'$(VisualStudioVersion)' == '10.0' And '$(IsCodedUITest)' == 'True'">
+      <ItemGroup>
+        <Reference Include="Microsoft.VisualStudio.QualityTools.CodedUITestFramework, Version=10.0.0.0, Culture=neutral, PublicKeyToken=b03f5f7f11d50a3a, processorArchitecture=MSIL">
+          <Private>False</Private>
+        </Reference>
+        <Reference Include="Microsoft.VisualStudio.TestTools.UITest.Common, Version=10.0.0.0, Culture=neutral, PublicKeyToken=b03f5f7f11d50a3a, processorArchitecture=MSIL">
+          <Private>False</Private>
+        </Reference>
+        <Reference Include="Microsoft.VisualStudio.TestTools.UITest.Extension, Version=10.0.0.0, Culture=neutral, PublicKeyToken=b03f5f7f11d50a3a, processorArchitecture=MSIL">
+          <Private>False</Private>
+        </Reference>
+        <Reference Include="Microsoft.VisualStudio.TestTools.UITesting, Version=10.0.0.0, Culture=neutral, PublicKeyToken=b03f5f7f11d50a3a, processorArchitecture=MSIL">
+          <Private>False</Private>
+        </Reference>
+      </ItemGroup>
+    </When>
+  </Choose>
+  <Import Project="$(VSToolsPath)\TeamTest\Microsoft.TestTools.targets" Condition="Exists('$(VSToolsPath)\TeamTest\Microsoft.TestTools.targets')" />
+  <Import Project="$(MSBuildToolsPath)\Microsoft.CSharp.targets" />
+  <Target Name="EnsureNuGetPackageBuildImports" BeforeTargets="PrepareForBuild">
+    <PropertyGroup>
+      <ErrorText>This project references NuGet package(s) that are missing on this computer. Use NuGet Package Restore to download them.  For more information, see http://go.microsoft.com/fwlink/?LinkID=322105. The missing file is {0}.</ErrorText>
+    </PropertyGroup>
+    <Error Condition="!Exists('..\packages\MSTest.TestAdapter.1.2.1\build\net45\MSTest.TestAdapter.props')" Text="$([System.String]::Format('$(ErrorText)', '..\packages\MSTest.TestAdapter.1.2.1\build\net45\MSTest.TestAdapter.props'))" />
+    <Error Condition="!Exists('..\packages\MSTest.TestAdapter.1.2.1\build\net45\MSTest.TestAdapter.targets')" Text="$([System.String]::Format('$(ErrorText)', '..\packages\MSTest.TestAdapter.1.2.1\build\net45\MSTest.TestAdapter.targets'))" />
+    <Error Condition="!Exists('..\packages\NETStandard.Library.2.0.1\build\netstandard2.0\NETStandard.Library.targets')" Text="$([System.String]::Format('$(ErrorText)', '..\packages\NETStandard.Library.2.0.1\build\netstandard2.0\NETStandard.Library.targets'))" />
+  </Target>
+  <Import Project="..\packages\MSTest.TestAdapter.1.2.1\build\net45\MSTest.TestAdapter.targets" Condition="Exists('..\packages\MSTest.TestAdapter.1.2.1\build\net45\MSTest.TestAdapter.targets')" />
+  <Import Project="..\packages\NETStandard.Library.2.0.1\build\netstandard2.0\NETStandard.Library.targets" Condition="Exists('..\packages\NETStandard.Library.2.0.1\build\netstandard2.0\NETStandard.Library.targets')" />
+  <!-- To modify your build process, add your task inside one of the targets below and uncomment it. 
+       Other similar extension points exist, see Microsoft.Common.targets.
+  <Target Name="BeforeBuild">
+  </Target>
+  <Target Name="AfterBuild">
+  </Target>
+  -->
 </Project>