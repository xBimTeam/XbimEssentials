--- conflicted
+++ resolved
@@ -1,182 +1,231 @@
-﻿<Project Sdk="Microsoft.NET.Sdk">
-
-  <PropertyGroup>
-    <TargetFramework>net47</TargetFramework>
-
-    <IsPackable>false</IsPackable>
-  </PropertyGroup>
-<<<<<<< HEAD
-
-=======
-  <PropertyGroup Condition=" '$(Configuration)|$(Platform)' == 'Debug|AnyCPU' ">
-    <DebugSymbols>true</DebugSymbols>
-    <DebugType>full</DebugType>
-    <Optimize>false</Optimize>
-    <OutputPath>..\output\Debug\</OutputPath>
-    <DefineConstants>DEBUG;TRACE</DefineConstants>
-    <ErrorReport>prompt</ErrorReport>
-    <WarningLevel>4</WarningLevel>
-    <Prefer32Bit>false</Prefer32Bit>
-  </PropertyGroup>
-  <PropertyGroup Condition=" '$(Configuration)|$(Platform)' == 'Release|AnyCPU' ">
-    <DebugType>pdbonly</DebugType>
-    <Optimize>true</Optimize>
-    <OutputPath>..\output\Release\</OutputPath>
-    <DefineConstants>TRACE</DefineConstants>
-    <ErrorReport>prompt</ErrorReport>
-    <WarningLevel>4</WarningLevel>
-    <Prefer32Bit>false</Prefer32Bit>
-  </PropertyGroup>
-  <ItemGroup>
-    <Reference Include="System" />
-    <Reference Include="System.Drawing" />
-  </ItemGroup>
-  <Choose>
-    <When Condition="('$(VisualStudioVersion)' == '10.0' or '$(VisualStudioVersion)' == '') and '$(TargetFrameworkVersion)' == 'v3.5'">
-      <ItemGroup>
-        <Reference Include="Microsoft.VisualStudio.QualityTools.UnitTestFramework, Version=10.1.0.0, Culture=neutral, PublicKeyToken=b03f5f7f11d50a3a, processorArchitecture=MSIL" />
-      </ItemGroup>
-    </When>
-    <Otherwise>
-      <ItemGroup>
-        <Reference Include="Microsoft.VisualStudio.QualityTools.UnitTestFramework">
-          <Private>False</Private>
-        </Reference>
-      </ItemGroup>
-    </Otherwise>
-  </Choose>
-  <ItemGroup>
-    <Compile Include="FederationTestsForIfcStore.cs" />
-    <Compile Include="Federation Tests.cs" />
-    <Compile Include="GeometryCacheTests.cs" />
-    <Compile Include="GeometryPersistencyTables.cs" />
-    <Compile Include="GeometryTests.cs" />
-    <Compile Include="IfcAlignmentTests.cs" />
-    <Compile Include="LinqTest.cs" />
-    <Compile Include="PartialClassesTests.cs" />
-    <Compile Include="Properties\AssemblyInfo.cs" />
-    <Compile Include="PackedNormalTests.cs" />
-    <Compile Include="IfcHeaderTests.cs" />
-    <Compile Include="ModelFilterTest.cs" />
-    <Compile Include="BasicModelTests.cs" />
-    <Compile Include="EqualityTests.cs" />
-    <Compile Include="ComplexDefinedTypeTests.cs" />
-    <Compile Include="ActivationTests.cs" />
-    <Compile Include="DateTimeTests.cs" />
-    <Compile Include="InterfacesDataRetrieval.cs" />
-    <Compile Include="NullStyleTests.cs" />
-    <Compile Include="ListOfListTest.cs" />
-    <Compile Include="Ifc4DateTimeTests.cs" />
-    <Compile Include="SearchTests.cs" />
-    <Compile Include="TransactionalChanges.cs" />
-    <Compile Include="InverseCacheTests.cs" />
-    <Compile Include="CrossAccessTests.cs" />
-    <Compile Include="EditableInterfaces.cs" />
-    <Compile Include="Pure4Tests.cs" />
-    <Compile Include="UnitNameTest.cs" />
-    <Compile Include="OwnerHistoryTests.cs" />
-    <Compile Include="NullableInterfaceEnumMemberTest.cs" />
-    <Compile Include="AngleTests.cs" />
-    <Compile Include="ValidationTests.cs" />
-    <Compile Include="BinaryDataTests.cs" />
-    <Compile Include="XbimColourTests.cs" />
-  </ItemGroup>
->>>>>>> 7c83f00e
-  <ItemGroup>
-    <PackageReference Include="Microsoft.NET.Test.Sdk" Version="15.6.2" />
-    <PackageReference Include="MSTest.TestAdapter" Version="1.3.0-beta2" />
-    <PackageReference Include="MSTest.TestFramework" Version="1.3.0-beta2" />
-  </ItemGroup>
-
-  <ItemGroup>
-<<<<<<< HEAD
-    <None Include="TestSourceFiles\*.*">
-=======
-    <None Include="App.config" />
-    <None Include="GeometryCacheTestFiles\Monolith-NoGeomTables.xBIM">
-      <CopyToOutputDirectory>PreserveNewest</CopyToOutputDirectory>
-    </None>
-    <None Include="GeometryCacheTestFiles\Monolith_Nogeom_Version1Schema.xbim">
-      <CopyToOutputDirectory>PreserveNewest</CopyToOutputDirectory>
-    </None>
-    <None Include="TestSourceFiles\4walls1floorSite.ifc">
-      <CopyToOutputDirectory>PreserveNewest</CopyToOutputDirectory>
-    </None>
-    <None Include="TestSourceFiles\4walls1floorSite.ifcxml">
-      <CopyToOutputDirectory>PreserveNewest</CopyToOutputDirectory>
-    </None>
-    <None Include="TestSourceFiles\Alignment\horizontal-alignment.ifc">
-      <CopyToOutputDirectory>PreserveNewest</CopyToOutputDirectory>
-    </None>
-    <None Include="TestSourceFiles\Alignment\terrain-and-alignment.ifc">
-      <CopyToOutputDirectory>PreserveNewest</CopyToOutputDirectory>
-    </None>
-    <None Include="TestSourceFiles\Alignment\terrain-surface.ifc">
-      <CopyToOutputDirectory>PreserveNewest</CopyToOutputDirectory>
-    </None>
-    <None Include="TestSourceFiles\Alignment\vertical-alignment.ifc">
-      <CopyToOutputDirectory>PreserveNewest</CopyToOutputDirectory>
-    </None>
-    <None Include="TestSourceFiles\email.ifc">
-      <CopyToOutputDirectory>PreserveNewest</CopyToOutputDirectory>
-    </None>
-    <None Include="TestSourceFiles\InvalidContentFC4.ifc">
-      <CopyToOutputDirectory>PreserveNewest</CopyToOutputDirectory>
-    </None>
-    <None Include="TestSourceFiles\AlmostEmptyIFC4.ifc">
-      <CopyToOutputDirectory>PreserveNewest</CopyToOutputDirectory>
-    </None>
-    <None Include="TestSourceFiles\Axis2PlacementError.ifc">
-      <CopyToOutputDirectory>PreserveNewest</CopyToOutputDirectory>
-    </None>
-    <None Include="TestSourceFiles\SampleHouse4.ifc">
-      <CopyToOutputDirectory>PreserveNewest</CopyToOutputDirectory>
-    </None>
-    <None Include="TestSourceFiles\TestZip.ifczip">
-      <CopyToOutputDirectory>Always</CopyToOutputDirectory>
-    </None>
-    <None Include="TestSourceFiles\House.ifc">
-      <CopyToOutputDirectory>PreserveNewest</CopyToOutputDirectory>
-    </None>
-    <None Include="TestSourceFiles\IfcBSplineSurfaceWithKnots.ifc">
-      <CopyToOutputDirectory>PreserveNewest</CopyToOutputDirectory>
-    </None>
-    <None Include="TestSourceFiles\BIM Logo-ExclaimationBody.xBIM">
-      <CopyToOutputDirectory>PreserveNewest</CopyToOutputDirectory>
-    </None>
-    <None Include="TestSourceFiles\BIM Logo-LetterB.xBIM">
-      <CopyToOutputDirectory>PreserveNewest</CopyToOutputDirectory>
-    </None>
-    <None Include="TestSourceFiles\BIM Logo-LetterM.xBIM">
-      <CopyToOutputDirectory>PreserveNewest</CopyToOutputDirectory>
-    </None>
-    <None Include="TestSourceFiles\P1.xBIM">
-      <CopyToOutputDirectory>PreserveNewest</CopyToOutputDirectory>
-    </None>
-    <None Include="TestSourceFiles\P2.xBIM">
-      <CopyToOutputDirectory>PreserveNewest</CopyToOutputDirectory>
-    </None>
-    <None Include="GeometryCacheTestFiles\Monolith_v10.xBIM">
-      <CopyToOutputDirectory>PreserveNewest</CopyToOutputDirectory>
-    </None>
-    <None Include="GeometryCacheTestFiles\Monolith_v20.xBIM">
-      <CopyToOutputDirectory>PreserveNewest</CopyToOutputDirectory>
-    </None>
-    <None Include="TestSourceFiles\ValidationTests2x3.ifc">
->>>>>>> 7c83f00e
-      <CopyToOutputDirectory>PreserveNewest</CopyToOutputDirectory>
-    </None>
-  </ItemGroup>
-
-  <ItemGroup>
-    <ProjectReference Include="..\Xbim.Common\Xbim.Common.Local.csproj" />
-    <ProjectReference Include="..\Xbim.Ifc2x3\Xbim.Ifc2x3.Local.csproj" />
-    <ProjectReference Include="..\Xbim.Ifc4\Xbim.Ifc4.Local.csproj" />
-    <ProjectReference Include="..\Xbim.IO.MemoryModel\Xbim.IO.MemoryModel.Local.csproj" />
-    <ProjectReference Include="..\Xbim.Tessellator\Xbim.Tessellator.Local.csproj" />
-  </ItemGroup>
-
-  <ItemGroup>
-    <Folder Include="Properties\" />
-  </ItemGroup>
+﻿<?xml version="1.0" encoding="utf-8"?>
+<Project ToolsVersion="12.0" DefaultTargets="Build" xmlns="http://schemas.microsoft.com/developer/msbuild/2003">
+  <PropertyGroup>
+    <Configuration Condition=" '$(Configuration)' == '' ">Debug</Configuration>
+    <Platform Condition=" '$(Platform)' == '' ">AnyCPU</Platform>
+    <ProjectGuid>{C51DFF66-DEA7-43BE-98DF-6A07E1A6FFA1}</ProjectGuid>
+    <OutputType>Library</OutputType>
+    <AppDesignerFolder>Properties</AppDesignerFolder>
+    <RootNamespace>Xbim.Essentials.Tests</RootNamespace>
+    <AssemblyName>Xbim.Essentials.Tests</AssemblyName>
+    <TargetFrameworkVersion>v4.0</TargetFrameworkVersion>
+    <FileAlignment>512</FileAlignment>
+    <ProjectTypeGuids>{3AC096D0-A1C2-E12C-1390-A8335801FDAB};{FAE04EC0-301F-11D3-BF4B-00C04F79EFBC}</ProjectTypeGuids>
+    <VisualStudioVersion Condition="'$(VisualStudioVersion)' == ''">10.0</VisualStudioVersion>
+    <VSToolsPath Condition="'$(VSToolsPath)' == ''">$(MSBuildExtensionsPath32)\Microsoft\VisualStudio\v$(VisualStudioVersion)</VSToolsPath>
+    <ReferencePath>$(ProgramFiles)\Common Files\microsoft shared\VSTT\$(VisualStudioVersion)\UITestExtensionPackages</ReferencePath>
+    <IsCodedUITest>False</IsCodedUITest>
+    <TestProjectType>UnitTest</TestProjectType>
+    <TargetFrameworkProfile />
+  </PropertyGroup>
+  <PropertyGroup Condition=" '$(Configuration)|$(Platform)' == 'Debug|AnyCPU' ">
+    <DebugSymbols>true</DebugSymbols>
+    <DebugType>full</DebugType>
+    <Optimize>false</Optimize>
+    <OutputPath>..\output\Debug\</OutputPath>
+    <DefineConstants>DEBUG;TRACE</DefineConstants>
+    <ErrorReport>prompt</ErrorReport>
+    <WarningLevel>4</WarningLevel>
+    <Prefer32Bit>false</Prefer32Bit>
+  </PropertyGroup>
+  <PropertyGroup Condition=" '$(Configuration)|$(Platform)' == 'Release|AnyCPU' ">
+    <DebugType>pdbonly</DebugType>
+    <Optimize>true</Optimize>
+    <OutputPath>..\output\Release\</OutputPath>
+    <DefineConstants>TRACE</DefineConstants>
+    <ErrorReport>prompt</ErrorReport>
+    <WarningLevel>4</WarningLevel>
+    <Prefer32Bit>false</Prefer32Bit>
+  </PropertyGroup>
+  <ItemGroup>
+    <Reference Include="System" />
+    <Reference Include="System.Drawing" />
+  </ItemGroup>
+  <Choose>
+    <When Condition="('$(VisualStudioVersion)' == '10.0' or '$(VisualStudioVersion)' == '') and '$(TargetFrameworkVersion)' == 'v3.5'">
+      <ItemGroup>
+        <Reference Include="Microsoft.VisualStudio.QualityTools.UnitTestFramework, Version=10.1.0.0, Culture=neutral, PublicKeyToken=b03f5f7f11d50a3a, processorArchitecture=MSIL" />
+      </ItemGroup>
+    </When>
+    <Otherwise>
+      <ItemGroup>
+        <Reference Include="Microsoft.VisualStudio.QualityTools.UnitTestFramework">
+          <Private>False</Private>
+        </Reference>
+      </ItemGroup>
+    </Otherwise>
+  </Choose>
+  <ItemGroup>
+    <Compile Include="FederationTestsForIfcStore.cs" />
+    <Compile Include="Federation Tests.cs" />
+    <Compile Include="GeometryCacheTests.cs" />
+    <Compile Include="GeometryPersistencyTables.cs" />
+    <Compile Include="GeometryTests.cs" />
+    <Compile Include="IfcAlignmentTests.cs" />
+    <Compile Include="LinqTest.cs" />
+    <Compile Include="PartialClassesTests.cs" />
+    <Compile Include="Properties\AssemblyInfo.cs" />
+    <Compile Include="PackedNormalTests.cs" />
+    <Compile Include="IfcHeaderTests.cs" />
+    <Compile Include="ModelFilterTest.cs" />
+    <Compile Include="BasicModelTests.cs" />
+    <Compile Include="EqualityTests.cs" />
+    <Compile Include="ComplexDefinedTypeTests.cs" />
+    <Compile Include="ActivationTests.cs" />
+    <Compile Include="DateTimeTests.cs" />
+    <Compile Include="InterfacesDataRetrieval.cs" />
+    <Compile Include="NullStyleTests.cs" />
+    <Compile Include="ListOfListTest.cs" />
+    <Compile Include="Ifc4DateTimeTests.cs" />
+    <Compile Include="SearchTests.cs" />
+    <Compile Include="TransactionalChanges.cs" />
+    <Compile Include="InverseCacheTests.cs" />
+    <Compile Include="CrossAccessTests.cs" />
+    <Compile Include="EditableInterfaces.cs" />
+    <Compile Include="Pure4Tests.cs" />
+    <Compile Include="UnitNameTest.cs" />
+    <Compile Include="OwnerHistoryTests.cs" />
+    <Compile Include="NullableInterfaceEnumMemberTest.cs" />
+    <Compile Include="AngleTests.cs" />
+    <Compile Include="ValidationTests.cs" />
+    <Compile Include="BinaryDataTests.cs" />
+    <Compile Include="XbimColourTests.cs" />
+  </ItemGroup>
+  <ItemGroup>
+    <ProjectReference Include="..\Xbim.Common\Xbim.Common.csproj">
+      <Project>{a34ef831-ea82-4a79-8c65-b5e1c6d9508d}</Project>
+      <Name>Xbim.Common</Name>
+    </ProjectReference>
+    <ProjectReference Include="..\Xbim.Ifc.Extensions\Xbim.Ifc2x3.Extensions.csproj">
+      <Project>{6df47d23-8f4d-4069-a44b-bbdacd3f9aea}</Project>
+      <Name>Xbim.Ifc2x3.Extensions</Name>
+    </ProjectReference>
+    <ProjectReference Include="..\Xbim.Ifc2x3.IO\Xbim.Ifc2x3.IO.csproj">
+      <Project>{27ac09f9-78b3-486a-8d2b-13d7c8af8c19}</Project>
+      <Name>Xbim.Ifc2x3.IO</Name>
+    </ProjectReference>
+    <ProjectReference Include="..\Xbim.Ifc2x3\Xbim.Ifc2x3.csproj">
+      <Project>{b6668419-d7a4-4736-b4d8-018756ccf134}</Project>
+      <Name>Xbim.Ifc2x3</Name>
+    </ProjectReference>
+    <ProjectReference Include="..\Xbim.Ifc4\Xbim.Ifc4.csproj">
+      <Project>{63a3efcf-5d43-4c27-8637-86ccd6033a1e}</Project>
+      <Name>Xbim.Ifc4</Name>
+    </ProjectReference>
+    <ProjectReference Include="..\Xbim.Ifc\Xbim.Ifc.csproj">
+      <Project>{53999970-957B-4E8D-9CC0-EBE2C7A24969}</Project>
+      <Name>Xbim.Ifc</Name>
+    </ProjectReference>
+    <ProjectReference Include="..\Xbim.IO\Xbim.IO.csproj">
+      <Project>{85856df2-c8ab-4120-8a8d-ae05d2696b51}</Project>
+      <Name>Xbim.IO</Name>
+    </ProjectReference>
+  </ItemGroup>
+  <ItemGroup>
+    <None Include="App.config" />
+    <None Include="GeometryCacheTestFiles\Monolith-NoGeomTables.xBIM">
+      <CopyToOutputDirectory>PreserveNewest</CopyToOutputDirectory>
+    </None>
+    <None Include="GeometryCacheTestFiles\Monolith_Nogeom_Version1Schema.xbim">
+      <CopyToOutputDirectory>PreserveNewest</CopyToOutputDirectory>
+    </None>
+    <None Include="TestSourceFiles\4walls1floorSite.ifc">
+      <CopyToOutputDirectory>PreserveNewest</CopyToOutputDirectory>
+    </None>
+    <None Include="TestSourceFiles\4walls1floorSite.ifcxml">
+      <CopyToOutputDirectory>PreserveNewest</CopyToOutputDirectory>
+    </None>
+    <None Include="TestSourceFiles\Alignment\horizontal-alignment.ifc">
+      <CopyToOutputDirectory>PreserveNewest</CopyToOutputDirectory>
+    </None>
+    <None Include="TestSourceFiles\Alignment\terrain-and-alignment.ifc">
+      <CopyToOutputDirectory>PreserveNewest</CopyToOutputDirectory>
+    </None>
+    <None Include="TestSourceFiles\Alignment\terrain-surface.ifc">
+      <CopyToOutputDirectory>PreserveNewest</CopyToOutputDirectory>
+    </None>
+    <None Include="TestSourceFiles\Alignment\vertical-alignment.ifc">
+      <CopyToOutputDirectory>PreserveNewest</CopyToOutputDirectory>
+    </None>
+    <None Include="TestSourceFiles\email.ifc">
+      <CopyToOutputDirectory>PreserveNewest</CopyToOutputDirectory>
+    </None>
+    <None Include="TestSourceFiles\InvalidContentFC4.ifc">
+      <CopyToOutputDirectory>PreserveNewest</CopyToOutputDirectory>
+    </None>
+    <None Include="TestSourceFiles\AlmostEmptyIFC4.ifc">
+      <CopyToOutputDirectory>PreserveNewest</CopyToOutputDirectory>
+    </None>
+    <None Include="TestSourceFiles\Axis2PlacementError.ifc">
+      <CopyToOutputDirectory>PreserveNewest</CopyToOutputDirectory>
+    </None>
+    <None Include="TestSourceFiles\SampleHouse4.ifc">
+      <CopyToOutputDirectory>PreserveNewest</CopyToOutputDirectory>
+    </None>
+    <None Include="TestSourceFiles\TestZip.ifczip">
+      <CopyToOutputDirectory>Always</CopyToOutputDirectory>
+    </None>
+    <None Include="TestSourceFiles\House.ifc">
+      <CopyToOutputDirectory>PreserveNewest</CopyToOutputDirectory>
+    </None>
+    <None Include="TestSourceFiles\IfcBSplineSurfaceWithKnots.ifc">
+      <CopyToOutputDirectory>PreserveNewest</CopyToOutputDirectory>
+    </None>
+    <None Include="TestSourceFiles\BIM Logo-ExclaimationBody.xBIM">
+      <CopyToOutputDirectory>PreserveNewest</CopyToOutputDirectory>
+    </None>
+    <None Include="TestSourceFiles\BIM Logo-LetterB.xBIM">
+      <CopyToOutputDirectory>PreserveNewest</CopyToOutputDirectory>
+    </None>
+    <None Include="TestSourceFiles\BIM Logo-LetterM.xBIM">
+      <CopyToOutputDirectory>PreserveNewest</CopyToOutputDirectory>
+    </None>
+    <None Include="TestSourceFiles\P1.xBIM">
+      <CopyToOutputDirectory>PreserveNewest</CopyToOutputDirectory>
+    </None>
+    <None Include="TestSourceFiles\P2.xBIM">
+      <CopyToOutputDirectory>PreserveNewest</CopyToOutputDirectory>
+    </None>
+    <None Include="GeometryCacheTestFiles\Monolith_v10.xBIM">
+      <CopyToOutputDirectory>PreserveNewest</CopyToOutputDirectory>
+    </None>
+    <None Include="GeometryCacheTestFiles\Monolith_v20.xBIM">
+      <CopyToOutputDirectory>PreserveNewest</CopyToOutputDirectory>
+    </None>
+    <None Include="TestSourceFiles\ValidationTests2x3.ifc">
+      <CopyToOutputDirectory>PreserveNewest</CopyToOutputDirectory>
+    </None>
+  </ItemGroup>
+  <ItemGroup>
+    <Content Include="TestSourceFiles\xbim.png">
+      <CopyToOutputDirectory>PreserveNewest</CopyToOutputDirectory>
+    </Content>
+  </ItemGroup>
+  <Choose>
+    <When Condition="'$(VisualStudioVersion)' == '10.0' And '$(IsCodedUITest)' == 'True'">
+      <ItemGroup>
+        <Reference Include="Microsoft.VisualStudio.QualityTools.CodedUITestFramework, Version=10.0.0.0, Culture=neutral, PublicKeyToken=b03f5f7f11d50a3a, processorArchitecture=MSIL">
+          <Private>False</Private>
+        </Reference>
+        <Reference Include="Microsoft.VisualStudio.TestTools.UITest.Common, Version=10.0.0.0, Culture=neutral, PublicKeyToken=b03f5f7f11d50a3a, processorArchitecture=MSIL">
+          <Private>False</Private>
+        </Reference>
+        <Reference Include="Microsoft.VisualStudio.TestTools.UITest.Extension, Version=10.0.0.0, Culture=neutral, PublicKeyToken=b03f5f7f11d50a3a, processorArchitecture=MSIL">
+          <Private>False</Private>
+        </Reference>
+        <Reference Include="Microsoft.VisualStudio.TestTools.UITesting, Version=10.0.0.0, Culture=neutral, PublicKeyToken=b03f5f7f11d50a3a, processorArchitecture=MSIL">
+          <Private>False</Private>
+        </Reference>
+      </ItemGroup>
+    </When>
+  </Choose>
+  <Import Project="$(VSToolsPath)\TeamTest\Microsoft.TestTools.targets" Condition="Exists('$(VSToolsPath)\TeamTest\Microsoft.TestTools.targets')" />
+  <Import Project="$(MSBuildToolsPath)\Microsoft.CSharp.targets" />
+  <!-- To modify your build process, add your task inside one of the targets below and uncomment it. 
+       Other similar extension points exist, see Microsoft.Common.targets.
+  <Target Name="BeforeBuild">
+  </Target>
+  <Target Name="AfterBuild">
+  </Target>
+  -->
 </Project>