--- conflicted
+++ resolved
@@ -75,7 +75,6 @@
                         var pset = model.Instances.New<IfcPropertySet>();
                         pset.HasProperties.Add(model.Instances.New<IfcPropertySingleValue>());
 
-<<<<<<< HEAD
                         Assert.IsTrue(changed.SequenceEqual(new[] { "Name", "Description", "HasProperties" }));
                         Assert.AreEqual(valuesLog.ToString(), "'New name'\r\n$\r\n(#3)\r\n");
 
@@ -83,46 +82,9 @@
                     }
                 });
             }
+        private static readonly IEntityFactory ef = new EntityFactoryIfc2x3();
 
             
-=======
-                    Assert.IsTrue(changed.SequenceEqual(new []{"Name", "Description", "HasProperties"}));
-                    Assert.AreEqual(valuesLog.ToString(), "'New name'\r\n$\r\n(#3)\r\n");
-                    
-                    txn.Commit();
-                }
-            }
-        }
-        private static readonly IEntityFactory ef = new EntityFactoryIfc2x3();
-
-        [TestMethod]
-        public void EsentMultiTransactionTest()
-        {
-            const string file = "test.ifc";
-            using (var model = EsentModel.CreateTemporaryModel(ef))
-            {
-                IfcCurtainWall wall;
-                using (var txn = model.BeginTransaction("New wall"))
-                {
-                    wall = model.Instances.New<IfcCurtainWall>(w => w.Name = "Name");
-                    txn.Commit();
-                }
-                using (var txn = model.BeginTransaction("Edit wall"))
-                {
-                    wall.Description = "Description";
-                    txn.Commit();
-                }
-                model.SaveAs(file);
-            }
-
-            using (var model = EsentModel.CreateTemporaryModel(ef))
-            {
-                model.CreateFrom(file, null, null, true, true);
-                var wall = model.Instances.FirstOrDefault<IfcCurtainWall>();
-                Assert.IsTrue(wall.Name == "Name");
-                Assert.IsTrue(wall.Description == "Description");
-            }
->>>>>>> 7c83f00e
         }
     }
 }