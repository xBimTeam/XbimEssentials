--- conflicted
+++ resolved
@@ -1,64 +1,60 @@
-﻿using System;
-using Microsoft.VisualStudio.TestTools.UnitTesting;
-using Xbim.Ifc2x3.DateTimeResource;
-using Xbim.IO.Memory;
-using Xbim.Ifc2x3;
-using Xbim.Ifc4.Interfaces;
-<<<<<<< HEAD
-using Xbim.Ifc2x3.MeasureResource;
-=======
-
->>>>>>> a70405db
-namespace Xbim.Essentials.Tests
-{
-    [TestClass]
-    public class DateTimeTests
-    {
-        [TestMethod]
-        public void IfcDateAndTimeToIfcDateTimeTest()
-        {
-            using (var iModel = new MemoryModel<EntityFactory>())
-            {
-                using (var txn = iModel.BeginTransaction("Insert date time"))
-                { 
-                    var ifc2x3DateAndTime = iModel.Instances.New<IfcDateAndTime>();
-
-                    var res = ifc2x3DateAndTime.ToISODateTimeString();
-                    Assert.IsTrue(res == "0001-01-01T12:00:00.000");
-                    ifc2x3DateAndTime.DateComponent = iModel.Instances.New<IfcCalendarDate>();
-                    ifc2x3DateAndTime.DateComponent.YearComponent = 2015;
-                    ifc2x3DateAndTime.DateComponent.MonthComponent = 11;
-                    ifc2x3DateAndTime.DateComponent.DayComponent = 5;
-                    ifc2x3DateAndTime.TimeComponent = iModel.Instances.New<IfcLocalTime>();
-                    ifc2x3DateAndTime.TimeComponent.HourComponent = 12;
-                    ifc2x3DateAndTime.TimeComponent.MinuteComponent = 11;
-                    ifc2x3DateAndTime.TimeComponent.SecondComponent = 32.123456789;
-                    res = ifc2x3DateAndTime.ToISODateTimeString();
-                    Assert.IsTrue(res == "2015-11-05T12:11:32.123");
-                    res = ifc2x3DateAndTime.DateComponent.ToISODateTimeString();
-                    Assert.IsTrue(res == "2015-11-05T12:00:00");
-                    res = ifc2x3DateAndTime.TimeComponent.ToISODateTimeString();
-                    Assert.IsTrue(res == "0001-01-01T12:11:32.123");
-                }
-            }        
-        }
-
-        [TestMethod]
-        public void IfcTimeMeasureToIfcDurationTest()
-        {
-            const double numSeconds = 3000501.32;
-            var timeMeasure = new Xbim.Ifc2x3.MeasureResource.IfcTimeMeasure(numSeconds);
-            var isoDuration = timeMeasure.ToISODateTimeString();
-            Assert.IsTrue(isoDuration == "P34DT17H28M21.320S");
-            //convert back
-            var ifc4Duration = new Xbim.Ifc4.DateTimeResource.IfcDuration(isoDuration);
-            var timeSpan = ifc4Duration.ToTimeSpan();
-            Assert.IsTrue(timeSpan.TotalSeconds == numSeconds);
-
-            timeMeasure = new Xbim.Ifc2x3.MeasureResource.IfcTimeMeasure(Math.Truncate(numSeconds));
-            isoDuration = timeMeasure.ToISODateTimeString();
-            Assert.IsTrue(isoDuration == "P34DT17H28M21S");
-        }
-
-    }
-}
+﻿using System;
+using Microsoft.VisualStudio.TestTools.UnitTesting;
+using Xbim.Ifc2x3.DateTimeResource;
+using Xbim.IO.Memory;
+using Xbim.Ifc2x3;
+using Xbim.Ifc4.Interfaces;
+using Xbim.Ifc2x3.MeasureResource;
+namespace Xbim.Essentials.Tests
+{
+    [TestClass]
+    public class DateTimeTests
+    {
+        [TestMethod]
+        public void IfcDateAndTimeToIfcDateTimeTest()
+        {
+            using (var iModel = new MemoryModel<EntityFactory>())
+            {
+                using (var txn = iModel.BeginTransaction("Insert date time"))
+                { 
+                    var ifc2x3DateAndTime = iModel.Instances.New<IfcDateAndTime>();
+
+                    var res = ifc2x3DateAndTime.ToISODateTimeString();
+                    Assert.IsTrue(res == "0001-01-01T12:00:00.000");
+                    ifc2x3DateAndTime.DateComponent = iModel.Instances.New<IfcCalendarDate>();
+                    ifc2x3DateAndTime.DateComponent.YearComponent = 2015;
+                    ifc2x3DateAndTime.DateComponent.MonthComponent = 11;
+                    ifc2x3DateAndTime.DateComponent.DayComponent = 5;
+                    ifc2x3DateAndTime.TimeComponent = iModel.Instances.New<IfcLocalTime>();
+                    ifc2x3DateAndTime.TimeComponent.HourComponent = 12;
+                    ifc2x3DateAndTime.TimeComponent.MinuteComponent = 11;
+                    ifc2x3DateAndTime.TimeComponent.SecondComponent = 32.123456789;
+                    res = ifc2x3DateAndTime.ToISODateTimeString();
+                    Assert.IsTrue(res == "2015-11-05T12:11:32.123");
+                    res = ifc2x3DateAndTime.DateComponent.ToISODateTimeString();
+                    Assert.IsTrue(res == "2015-11-05T12:00:00");
+                    res = ifc2x3DateAndTime.TimeComponent.ToISODateTimeString();
+                    Assert.IsTrue(res == "0001-01-01T12:11:32.123");
+                }
+            }
+        }
+
+        [TestMethod]
+        public void IfcTimeMeasureToIfcDurationTest()
+        {
+            const double numSeconds = 3000501.32;
+            var timeMeasure = new Xbim.Ifc2x3.MeasureResource.IfcTimeMeasure(numSeconds);
+            var isoDuration = timeMeasure.ToISODateTimeString();
+            Assert.IsTrue(isoDuration == "P34DT17H28M21.320S");
+            //convert back
+            var ifc4Duration = new Xbim.Ifc4.DateTimeResource.IfcDuration(isoDuration);
+            var timeSpan = ifc4Duration.ToTimeSpan();
+            Assert.IsTrue(timeSpan.TotalSeconds == numSeconds);
+           
+            timeMeasure = new Xbim.Ifc2x3.MeasureResource.IfcTimeMeasure(Math.Truncate(numSeconds));
+            isoDuration = timeMeasure.ToISODateTimeString();
+            Assert.IsTrue(isoDuration == "P34DT17H28M21S");
+        }
+
+    }
+}