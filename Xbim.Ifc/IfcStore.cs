--- conflicted
+++ resolved
@@ -1,901 +1,893 @@
-﻿using System;
-using System.Collections.Concurrent;
-using System.Collections.Generic;
-using System.IO;
-using System.Linq;
-using System.Xml;
-using ICSharpCode.SharpZipLib.Zip;
-using Xbim.Common;
-using Xbim.Common.Exceptions;
-using Xbim.Common.Geometry;
-using Xbim.Common.Metadata;
-using Xbim.Common.Step21;
-using Xbim.Common.XbimExtensions;
-using Xbim.Ifc4.Interfaces;
-using Xbim.IO;
-using Xbim.IO.Esent;
-using Xbim.IO.Memory;
-using Xbim.IO.Step21.Parser;
-
-namespace Xbim.Ifc
-{
-    public class IfcStore : IModel, IDisposable
-    {
-        private readonly IModel _model;
-        private readonly IfcSchemaVersion _schema;
-         
-        private readonly bool _deleteModelOnClose;
-        private readonly string _xbimFileName;
-        public event NewEntityHandler EntityNew;
-        public event ModifiedEntityHandler EntityModified;
-        public event DeletedEntityHandler EntityDeleted;
-        private bool _disposed;
-        /// <summary>
-        /// The default largest size in MB for an ifc file to be loaded into memory, above this size the store will choose to use the database storage media to mimise the memory footprint. This size can be set in the config file or in the open statement of this store 
-        /// </summary>
-        public static double DefaultIfcDatabaseSizeThreshHold = 30; //default size set to 30MB
-        private IIfcOwnerHistory _ownerHistoryAddObject;
-        private IIfcOwnerHistory _ownerHistoryModifyObject;
-
-        private IIfcPersonAndOrganization _defaultOwningUser;
-        private IIfcApplication _defaultOwningApplication;
-        private readonly XbimEditorCredentials _editorDetails;
-
-
-        protected IfcStore(IModel iModel, IfcSchemaVersion schema, XbimEditorCredentials editorDetails, string fileName = null, string xbimFileName = null,
-            bool deleteOnClose = false)
-        {
-            _model = iModel;
-            _model.EntityNew += _model_EntityNew;
-            _model.EntityDeleted += _model_EntityDeleted;
-            _model.EntityModified += _model_EntityModified;
-            _deleteModelOnClose = deleteOnClose;
-            FileName = fileName;
-            _xbimFileName = xbimFileName;
-            _schema = schema;
-            if (editorDetails == null)
-                _editorDetails = new XbimEditorCredentials()
-                {
-                    ApplicationDevelopersName = "Unspecified",
-                    ApplicationVersion = "Unspecified",
-                    ApplicationFullName = "Unspecified",
-                    EditorsFamilyName = Environment.UserName,
-                    EditorsOrganisationName = "Unspecified",
-                    EditorsGivenName = ""
-                };
-            else _editorDetails = editorDetails;
-
-
-            if (schema == IfcSchemaVersion.Ifc4)
-            {
-                _model.EntityNew += IfcRootInitIfc4;
-                _model.EntityModified += IfcRootModifiedIfc4;
-            }
-            else //its 2x3
-            {
-                _model.EntityNew += IfcRootInitIfc2X3;
-                _model.EntityModified += IfcRootModifiedIfc2X3;
-            }
-            CalculateModelFactors();
-        }
-
-        void _model_EntityDeleted(IPersistEntity entity)
-        {
-            if (EntityDeleted == null) return;
-            EntityDeleted(entity);
-        }
-
-        void _model_EntityNew(IPersistEntity entity)
-        {
-            if (EntityNew == null) return;
-            EntityNew(entity);
-        }
-
-        void _model_EntityModified(IPersistEntity entity)
-        {
-            if (EntityModified == null) return;
-            EntityModified(entity);
-        }
-        //public static IfcStore LoadStep21( Stream inputStream, XbimStorageType storageType, string xbimDbName, XbimDBAccess accessMode = XbimDBAccess.Read, double? ifcDatabaseSizeThreshHold = null, ReportProgressDelegate progDelegate = null)
-        //{
-        //    var ifcVersion = GetIfcSchemaVersion(inputStream);
-        //    if (ifcVersion == IfcSchemaVersion.Unsupported)
-        //        throw new FileLoadException(filePath + " is not a valid Ifc file format, ifc, ifcxml, ifczip and xBIM are supported");
-        //    if (storageType == XbimStorageType.Xbim) //open the XbimFile
-        //    {
-        //        if (ifcVersion == IfcSchemaVersion.Ifc4)
-        //        {
-        //            var model = new EsentModel(new Ifc4.EntityFactory());
-        //            model.LoadStep21(inputStream, accessMode, progDelegate);
-        //            return new IfcStore(model);
-        //        }
-        //        else //it will be Ifc2x3
-        //        {
-        //            var model = new EsentModel(new Ifc2x3.EntityFactory());
-        //            model.LoadStep21(inputStream, accessMode, progDelegate);
-        //            return new IfcStore(model);
-        //        }
-        //    }
-        //    else //it will be an Ifc file if we are at this point
-        //    {
-        //        var fInfo = new FileInfo(path);
-        //        double ifcMaxLength = (ifcDatabaseSizeThreshHold ?? DefaultIfcDatabaseSizeThreshHold) * 1024 * 1024;
-        //        if (fInfo.Length > ifcMaxLength) //we need to make an esent database
-        //        {
-        //            var tmpFileName = Path.GetTempFileName();
-        //            if (ifcVersion == IfcSchemaVersion.Ifc4)
-        //            {
-        //                var model = new EsentModel(new Ifc4.EntityFactory());
-        //                model.CreateFrom(path, tmpFileName, progDelegate, true);
-        //                return new IfcStore(model);
-        //            }
-        //            else //it will be Ifc2x3
-        //            {
-        //                var model = new EsentModel(new Ifc2x3.EntityFactory());
-        //                model.CreateFrom(path, tmpFileName, progDelegate, true);
-        //                return new IfcStore(model);
-        //            }
-        //        }
-        //        else //we can use a memory model
-        //        {
-        //            if (ifcVersion == IfcSchemaVersion.Ifc4)
-        //            {
-        //                var model = new MemoryModel<Ifc4.EntityFactory>();
-        //                model.LoadStep21(path, progDelegate);
-        //                return new IfcStore(model);
-        //            }
-        //            else //it will be Ifc2x3
-        //            {
-        //                var model = new MemoryModel<Ifc2x3.EntityFactory>();
-        //                model.LoadStep21(path, progDelegate);
-        //                return new IfcStore(model);
-        //            }
-        //        }
-        //    }
-        //}
-
-
-        /// <summary>
-        /// Opens an Ifc file, Ifcxml, IfcZip, xbim
-        /// </summary>
-        /// <param name="path">the file name of the ifc, ifczip, ifcxml or xbim file to be opened</param>
-        /// <param name="editorDetails">This is only required if the store is opened for editing</param>
-        /// <param name="ifcDatabaseSizeThreshHold">if not defined the DefaultIfcDatabaseSizeThreshHold is used, Ifc files below this size will be opened in memory, above this size a database will be created. If -1 is specified an in memory model will be created for all Ifc files that are opened. Xbim files are always opened as databases</param>
-        /// <param name="progDelegate"></param>
-        public static IfcStore Open(string path, XbimEditorCredentials editorDetails = null, double? ifcDatabaseSizeThreshHold = null, ReportProgressDelegate progDelegate = null)
-        {
-            var filePath = Path.GetFullPath(path);
-            if (!Directory.Exists(Path.GetDirectoryName(filePath) ?? ""))
-                throw new DirectoryNotFoundException(Path.GetDirectoryName(filePath) + " directory was not found");
-            if (!File.Exists(filePath))
-                throw new FileNotFoundException(filePath + " file was not found");
-
-            var ifcVersion = GetIfcSchemaVersion(path);
-            if (ifcVersion == IfcSchemaVersion.Unsupported)
-                throw new FileLoadException(filePath + " is not a valid Ifc file format, ifc, ifcxml, ifczip and xBIM are supported");
-            var storageType = path.IfcStorageType();
-            if (storageType == XbimStorageType.Xbim) //open the XbimFile
-            {
-
-                if (ifcVersion == IfcSchemaVersion.Ifc4)
-                {
-                    var model = new EsentModel(new Ifc4.EntityFactory());
-                    model.Open(path, XbimDBAccess.Read, progDelegate);
-                    return new IfcStore(model, ifcVersion, editorDetails, path);
-                }
-                else //it will be Ifc2x3
-                {
-                    var model = new EsentModel(new Ifc2x3.EntityFactory());
-                    model.Open(path, XbimDBAccess.Read, progDelegate);
-                    return new IfcStore(model, ifcVersion, editorDetails, path);
-                }
-            }
-            else //it will be an Ifc file if we are at this point
-            {
-                var fInfo = new FileInfo(path);
-                double ifcMaxLength = (ifcDatabaseSizeThreshHold ?? DefaultIfcDatabaseSizeThreshHold) * 1024 * 1024;
-                if (ifcMaxLength >= 0 && fInfo.Length > ifcMaxLength) //we need to make an esent database, if ifcMaxLength<0 we use in memory
-                {
-                    var tmpFileName = Path.GetTempFileName();
-                    if (ifcVersion == IfcSchemaVersion.Ifc4)
-                    {
-                        var model = new EsentModel(new Ifc4.EntityFactory());
-                        model.CreateFrom(path, tmpFileName, progDelegate, true);
-                        return new IfcStore(model, ifcVersion, editorDetails, path, tmpFileName, true);
-                    }
-                    else //it will be Ifc2x3
-                    {
-                        var model = new EsentModel(new Ifc2x3.EntityFactory());
-                        model.CreateFrom(path, tmpFileName, progDelegate, true);
-                        return new IfcStore(model, ifcVersion, editorDetails, path, tmpFileName, true);
-                    }
-                }
-                else //we can use a memory model
-                {
-                    if (ifcVersion == IfcSchemaVersion.Ifc4)
-                    {
-                        var model = new MemoryModel(new Ifc4.EntityFactory());
-                        model.LoadStep21(path, progDelegate);
-                        return new IfcStore(model, ifcVersion, editorDetails, path);
-                    }
-                    else //it will be Ifc2x3
-                    {
-                        var model = new MemoryModel(new Ifc2x3.EntityFactory());
-                        model.LoadStep21(path, progDelegate);
-                        return new IfcStore(model, ifcVersion, editorDetails, path);
-                    }
-                }
-            }
-        }
-
-        public static IfcSchemaVersion GetIfcSchemaVersion(string path)
-        {
-            var storageType = path.IfcStorageType();
-            if (storageType == XbimStorageType.Invalid) return IfcSchemaVersion.Unsupported;
-            var stepHeader = storageType == XbimStorageType.Xbim ? EsentModel.GetStepFileHeader(path) : MemoryModel.GetStepFileHeader(path);
-            var stepSchema = stepHeader.FileSchema;
-            foreach (var schema in stepSchema.Schemas)
-            {
-                if (String.Compare(schema, "Ifc4", StringComparison.OrdinalIgnoreCase) == 0)
-                    return IfcSchemaVersion.Ifc4;
-                if (String.Compare(schema, "Ifc2x3", StringComparison.OrdinalIgnoreCase) == 0)
-                    return IfcSchemaVersion.Ifc2X3;
-            }
-
-            return IfcSchemaVersion.Unsupported;
-        }
-
-        
-
-
-        public int UserDefinedId
-        {
-            get { return _model.UserDefinedId; }
-            set { _model.UserDefinedId = value; }
-        }
-
-        public IGeometryStore GeometryStore
-        {
-            get { return _model.GeometryStore; }
-        }
-
-        public IStepFileHeader Header
-        {
-            get { return _model.Header; }
-        }
-
-        public bool IsTransactional
-        {
-            get { return _model.IsTransactional; }
-        }
-
-        public IEntityCollection Instances
-        {
-            get { return _model.Instances; }
-        }
-
-
-        public bool Activate(IPersistEntity owningEntity, bool write)
-        {
-            return _model.Activate(owningEntity, write);
-        }
-
-        public void Delete(IPersistEntity entity)
-        {
-            _model.Delete(entity);
-        }
-
-        public ITransaction BeginTransaction(string name = null)
-        {
-            var esentModel = _model as EsentModel;
-            if (esentModel != null) //we need to do transaction handling on esent model, make sure we can write to it
-            { 
-                esentModel.Header.StampXbimApplication(_schema);
-                return esentModel.BeginTransaction(name);
-            }
-
-            var memoryModel = _model as MemoryModel;
-            if (memoryModel != null)
-            {
-                memoryModel.Header.StampXbimApplication(_schema);
-                return memoryModel.BeginTransaction(name);
-            }
-            
-            throw new XbimException("Native store does not support transactions");
-        }
-
-        public ITransaction CurrentTransaction
-        {
-            get { return _model.CurrentTransaction; }
-        }
-
-        public ExpressMetaData Metadata
-        {
-            get { return _model.Metadata; }
-        }
-
-        public IModelFactors ModelFactors
-        {
-            get { return _model.ModelFactors; }
-        }
-
-        public string FileName { get; set; }
-
-
-        public void ForEach<TSource>(IEnumerable<TSource> source, Action<TSource> body) where TSource : IPersistEntity
-        {
-            _model.ForEach(source, body);
-        }
-
-
-
-        public void Dispose()
-        {
-            Dispose(true);
-            // Take yourself off the Finalization queue 
-            // to prevent finalization code for this object
-            // from executing a second time.
-            GC.SuppressFinalize(this);
-        }
-
-        protected void Dispose(bool disposing)
-        {
-            if (!_disposed)
-            {
-                try
-                {
-                    // If disposing equals true, dispose all managed 
-                    // and unmanaged resources.
-                    if (disposing)
-                    {
-                        //managed resources
-                        var disposeInterface = _model as IDisposable;
-                        if (disposeInterface != null) disposeInterface.Dispose();
-                    }
-                    //unmanaged, mostly esent related                  
-                }
-                catch
-                {
-                    // ignored
-                }
-            }
-            _disposed = true;
-        }
-        /// <summary>
-        /// Closes the store and disposes of all resources, the store is invalid after this call
-        /// </summary>
-        public void Close()
-        {
-            Dispose();
-            try //try and tidy up if required
-            {
-                if (_deleteModelOnClose && !string.IsNullOrWhiteSpace(_xbimFileName) && File.Exists(_xbimFileName))
-                    File.Delete(_xbimFileName);
-            }
-            catch (Exception)
-            {
-                // ignored
-            }
-
-        }
-
-        public static IfcStore Create(XbimEditorCredentials editorDetails, IfcSchemaVersion ifcVersion, XbimStoreType storageType)
-        {
-            if (storageType == XbimStoreType.EsentDatabase)
-            {
-                if (ifcVersion == IfcSchemaVersion.Ifc4)
-                {
-                    var temporaryModel = EsentModel.CreateTemporaryModel(new Ifc4.EntityFactory());
-                    return new IfcStore(temporaryModel, ifcVersion, editorDetails, temporaryModel.DatabaseName); //it will delete itself anyway
-                }
-                else //it will be Ifc2x3
-                {
-                    var temporaryModel = EsentModel.CreateTemporaryModel(new Ifc2x3.EntityFactory());
-                    return new IfcStore(temporaryModel, ifcVersion, editorDetails, temporaryModel.DatabaseName); //it will delete itself anyway
-                }
-            }
-            else //it will be memory model
-            {
-
-                if (ifcVersion == IfcSchemaVersion.Ifc4)
-                {
-                    var memoryModel = new MemoryModel(new Ifc4.EntityFactory());
-                    return new IfcStore(memoryModel, ifcVersion, editorDetails);
-                }
-                else //it will be Ifc2x3
-                {
-                    var memoryModel = new MemoryModel(new Ifc2x3.EntityFactory());
-                    return new IfcStore(memoryModel, ifcVersion, editorDetails);
-                }
-            }
-        }
-
-        #region OwnerHistory Management
-
-
-        private void IfcRootModifiedIfc2X3(IPersistEntity entity)
-        {
-
-            var root = entity as Ifc2x3.Kernel.IfcRoot;
-
-            if (root == null || root.OwnerHistory == (Ifc2x3.UtilityResource.IfcOwnerHistory)_ownerHistoryAddObject)
-                return;
-
-            if (root.OwnerHistory != (Ifc2x3.UtilityResource.IfcOwnerHistory)_ownerHistoryModifyObject)
-                root.OwnerHistory = (Ifc2x3.UtilityResource.IfcOwnerHistory)OwnerHistoryModifyObject;
-        }
-
-        private void IfcRootInitIfc2X3(IPersistEntity entity)
-        {
-            var root = entity as Ifc2x3.Kernel.IfcRoot;
-            if (root != null)
-            {
-                root.OwnerHistory = (Ifc2x3.UtilityResource.IfcOwnerHistory)OwnerHistoryAddObject;
-            }
-        }
-
-
-        private void IfcRootModifiedIfc4(IPersistEntity entity)
-        {
-            var root = entity as Ifc4.Kernel.IfcRoot;
-            if (root == null || root.OwnerHistory == (Ifc4.UtilityResource.IfcOwnerHistory)_ownerHistoryAddObject)
-                return;
-
-            if (root.OwnerHistory != (Ifc4.UtilityResource.IfcOwnerHistory)_ownerHistoryModifyObject)
-                root.OwnerHistory = (Ifc4.UtilityResource.IfcOwnerHistory)OwnerHistoryModifyObject;
-        }
-
-        private void IfcRootInitIfc4(IPersistEntity entity)
-        {
-            var root = entity as Ifc4.Kernel.IfcRoot;
-            if (root != null)
-            {
-                root.OwnerHistory = (Ifc4.UtilityResource.IfcOwnerHistory)OwnerHistoryAddObject;
-            }
-        }
-
-
-        public IIfcPersonAndOrganization DefaultOwningUser
-        {
-            get
-            {
-                if (_defaultOwningUser != null) return _defaultOwningUser;
-                if (_schema == IfcSchemaVersion.Ifc4)
-                {
-                    var person = Instances.New<Ifc4.ActorResource.IfcPerson>(p =>
-                    {
-                        p.GivenName = _editorDetails.EditorsGivenName;
-                        p.FamilyName = _editorDetails.EditorsFamilyName;
-                    });
-                    var organization = Instances.New<Ifc4.ActorResource.IfcOrganization>(o => o.Name = _editorDetails.EditorsOrganisationName);
-                    _defaultOwningUser = Instances.New<Ifc4.ActorResource.IfcPersonAndOrganization>(po =>
-                    {
-                        po.TheOrganization = organization;
-                        po.ThePerson = person;
-                    });
-                }
-                else
-                {
-                    var person = Instances.New<Ifc2x3.ActorResource.IfcPerson>(p =>
-                    {
-                        p.GivenName = _editorDetails.EditorsGivenName;
-                        p.FamilyName = _editorDetails.EditorsFamilyName;
-                    });
-                    var organization = Instances.New<Ifc2x3.ActorResource.IfcOrganization>(o => o.Name = _editorDetails.EditorsOrganisationName);
-                    _defaultOwningUser = Instances.New<Ifc2x3.ActorResource.IfcPersonAndOrganization>(po =>
-                    {
-                        po.TheOrganization = organization;
-                        po.ThePerson = person;
-                    });
-                }
-                return _defaultOwningUser;
-            }
-        }
-
-        public IIfcApplication DefaultOwningApplication
-        {
-            get
-            {
-                if (_defaultOwningApplication != null) return _defaultOwningApplication;
-                if (_schema == IfcSchemaVersion.Ifc4)
-                    return _defaultOwningApplication ??
-                         (_defaultOwningApplication =
-                             Instances.New<Ifc4.UtilityResource.IfcApplication>(a =>
-                             {
-                                 a.ApplicationDeveloper = Instances.New<Ifc4.ActorResource.IfcOrganization>(o => o.Name = _editorDetails.ApplicationDevelopersName);
-                                 a.ApplicationFullName = _editorDetails.ApplicationFullName;
-                                 a.ApplicationIdentifier = _editorDetails.ApplicationIdentifier;
-                             }
-                ));
-                return _defaultOwningApplication ??
-                        (_defaultOwningApplication =
-                            Instances.New<Ifc2x3.UtilityResource.IfcApplication>(a =>
-                            {
-                                a.ApplicationDeveloper = Instances.New<Ifc2x3.ActorResource.IfcOrganization>(o => o.Name = _editorDetails.ApplicationDevelopersName);
-                                a.ApplicationFullName = _editorDetails.ApplicationFullName;
-                                a.ApplicationIdentifier = _editorDetails.ApplicationIdentifier;
-                            }
-                ));
-            }
-        }
-
-        public IIfcOwnerHistory OwnerHistoryAddObject
-        {
-            get
-            {
-                if (_ownerHistoryAddObject == null)
-                {
-                    if (_schema == IfcSchemaVersion.Ifc4)
-                    {
-                        var histAdd = Instances.New<Ifc4.UtilityResource.IfcOwnerHistory>();
-                        histAdd.OwningUser = (Ifc4.ActorResource.IfcPersonAndOrganization)DefaultOwningUser;
-                        histAdd.OwningApplication = (Ifc4.UtilityResource.IfcApplication)DefaultOwningApplication;
-                        histAdd.ChangeAction = IfcChangeActionEnum.ADDED;
-                        _ownerHistoryAddObject = histAdd;
-                    }
-                    else
-                    {
-                        var histAdd = Instances.New<Ifc2x3.UtilityResource.IfcOwnerHistory>();
-                        histAdd.OwningUser = (Ifc2x3.ActorResource.IfcPersonAndOrganization)DefaultOwningUser;
-                        histAdd.OwningApplication = (Ifc2x3.UtilityResource.IfcApplication)DefaultOwningApplication;
-                        histAdd.ChangeAction = Ifc2x3.UtilityResource.IfcChangeActionEnum.ADDED;
-                        _ownerHistoryAddObject = histAdd;
-                    }
-                }
-                return _ownerHistoryAddObject;
-            }
-        }
-
-
-        internal IIfcOwnerHistory OwnerHistoryModifyObject
-        {
-            get
-            {
-                if (_ownerHistoryModifyObject == null)
-                {
-                    if (_schema == IfcSchemaVersion.Ifc4)
-                    {
-                        var histmod = Instances.New<Ifc4.UtilityResource.IfcOwnerHistory>();
-                        histmod.OwningUser = (Ifc4.ActorResource.IfcPersonAndOrganization)DefaultOwningUser;
-                        histmod.OwningApplication = (Ifc4.UtilityResource.IfcApplication)DefaultOwningApplication;
-                        histmod.ChangeAction = IfcChangeActionEnum.MODIFIED;
-                        _ownerHistoryModifyObject = histmod;
-                    }
-                    else
-                    {
-                        var histmod = Instances.New<Ifc2x3.UtilityResource.IfcOwnerHistory>();
-                        histmod.OwningUser = (Ifc2x3.ActorResource.IfcPersonAndOrganization)DefaultOwningUser;
-                        histmod.OwningApplication = (Ifc2x3.UtilityResource.IfcApplication)DefaultOwningApplication;
-                        histmod.ChangeAction = Ifc2x3.UtilityResource.IfcChangeActionEnum.MODIFIED;
-                        _ownerHistoryModifyObject = histmod;
-                    }
-
-                }
-                return _ownerHistoryModifyObject;
-            }
-        }
-
-        protected XbimEditorCredentials EditorDetails
-        {
-            get { return _editorDetails; }
-        }
-        #endregion
-
-        #region Transaction support
-       
-
-        #endregion
-
-        /// <summary>
-        /// Saves the model to the specified file
-        /// </summary>
-        /// <param name="fileName">Name of the file to save to, if no format is specified the extension is used to determine the format</param>
-        /// <param name="format">if specified saves in the required format and changes the extension to the correct one</param>
-        /// <param name="progDelegate">reports on progress</param>
-        public void SaveAs(string fileName, XbimStorageType? format = null, ReportProgressDelegate progDelegate = null)
-        {
-            var esentModel = _model as EsentModel;
-            if (esentModel != null)
-            {
-                var extension = Path.GetExtension(fileName);
-                var xbimTarget = !string.IsNullOrEmpty(extension) &&
-                                  string.Compare(extension, ".xbim", StringComparison.OrdinalIgnoreCase) == 0;
-                if ((format.HasValue && format.Value == XbimStorageType.Xbim) || (!format.HasValue && xbimTarget))
-                {
-                    var fullSourcePath = Path.GetFullPath(esentModel.DatabaseName);
-                    var fullTargetPath = Path.GetFullPath(fileName);
-                    if (string.Compare(fullSourcePath, fullTargetPath, StringComparison.OrdinalIgnoreCase) == 0)
-                        return; //do nothing it is already saved
-                }
-                esentModel.SaveAs(fileName,format, progDelegate);
-                return;
-            }
-<<<<<<< HEAD
-            if (_schema == IfcSchemaVersion.Ifc4)
-            {
-                var memoryModel = _model as MemoryModel<Ifc4.EntityFactory>;
-                if (memoryModel != null)
-                    memoryModel.SaveAs(fileName, format, progDelegate);
-            }
-            else if (_schema == IfcSchemaVersion.Ifc2X3)
-            {
-                var memoryModel = _model as MemoryModel<Ifc2x3.EntityFactory>;
-                if (memoryModel != null)
-                    memoryModel.SaveAs(fileName, format, progDelegate);
-            }
-=======
-
-            var memoryModel = _model as MemoryModel;
-            if (memoryModel != null)
-                memoryModel.SaveAs(fileName, format, progDelegate);
-            
->>>>>>> d173bb72
-        }
-
-
-        /// <summary>
-        /// This function is used to generate the .wexbim model files.
-        /// </summary>
-        /// <param name="binaryStream">An open writable streamer.</param>
-        public void SaveAsWexBim(BinaryWriter binaryStream)
-        {
-            // ReSharper disable RedundantCast
-            if(GeometryStore==null) throw new XbimException("Geometry store has not been initialised");
-            // ReSharper disable once CollectionNeverUpdated.Local
-            var colourMap = new XbimColourMap();
-            using (var geomRead = GeometryStore.BeginRead())
-            {
-
-                var lookup = geomRead.ShapeGeometries;
-                var styles = geomRead.StyleIds;
-                var regions = geomRead.Regions.SelectMany(r=>r).ToList();
-
-                int numberOfGeometries = 0;
-                int numberOfVertices = 0;
-                int numberOfTriangles = 0;
-                int numberOfMatrices = 0;
-                int numberOfProducts = 0;
-                int numberOfStyles = styles.Count;
-                //start writing out
-
-                binaryStream.Write((Int32) WexBimId); //magic number
-
-                binaryStream.Write((byte) 2); //version of stream, arrays now packed as doubles
-                var start = (int) binaryStream.Seek(0, SeekOrigin.Current);
-                binaryStream.Write((Int32) 0); //number of shapes
-                binaryStream.Write((Int32) 0); //number of vertices
-                binaryStream.Write((Int32) 0); //number of triangles
-                binaryStream.Write((Int32) 0); //number of matrices
-                binaryStream.Write((Int32) 0); //number of products
-                binaryStream.Write((Int32) numberOfStyles); //number of styles
-                binaryStream.Write(Convert.ToSingle(_model.ModelFactors.OneMetre));
-                    //write out conversion to meter factor
-
-                binaryStream.Write(Convert.ToInt16(regions.Count)); //write out the population data
-                foreach (var r in regions)
-                {
-                    binaryStream.Write((Int32) (r.Population));
-                    var bounds = r.ToXbimRect3D();
-                    var centre = r.Centre;
-                    //write out the centre of the region
-                    binaryStream.Write((Single) centre.X);
-                    binaryStream.Write((Single) centre.Y);
-                    binaryStream.Write((Single) centre.Z);
-                    //bounding box of largest region
-                    binaryStream.Write(bounds.ToFloatArray());
-                }
-                //textures
-                foreach (var styleId in styles)
-                {
-                    XbimColour colour;
-                    if (styleId > 0)
-                    {
-                        var ss = (IIfcSurfaceStyle)Instances[styleId];
-                        var texture = XbimTexture.Create(ss);
-                        colour = texture.ColourMap.FirstOrDefault();
-                    }
-                    else //use the default in the colour map for th enetity type
-                    {
-                        var theType = _model.Metadata.GetType((short)Math.Abs(styleId));
-                        colour = colourMap[theType.Name];
-                    }
-                    if (colour == null) colour = XbimColour.DefaultColour;
-                    binaryStream.Write((Int32)styleId); //style ID                       
-                    binaryStream.Write((Single)colour.Red);
-                    binaryStream.Write((Single)colour.Green);
-                    binaryStream.Write((Single)colour.Blue);
-                    binaryStream.Write((Single)colour.Alpha);
-
-                }
-
-                //write out all the product bounding boxes
-                foreach (var product in Instances.OfType<IIfcProduct>())
-                {
-                    if (!(product is IIfcFeatureElement))
-                    {
-                        var bb = XbimRect3D.Empty;
-                        foreach (var si in geomRead.ShapeInstancesOfEntity(product))
-                        {
-                            var bbPart = XbimRect3D.TransformBy(si.BoundingBox, si.Transformation);
-                                //make sure we put the box in the right place and then convert to axis aligned
-                            if (bb.IsEmpty) bb = bbPart;
-                            else
-                                bb.Union(bbPart);
-                        }
-                        if (!bb.IsEmpty) //do not write out anything with no geometry
-                        {
-                            binaryStream.Write((Int32) product.EntityLabel);
-                            binaryStream.Write((UInt16) _model.Metadata.ExpressTypeId(product));
-                            binaryStream.Write(bb.ToFloatArray());
-                            numberOfProducts++;
-                        }
-                    }
-                }
-
-                //write out the multiple instances
-                var openingElementId = _model.Metadata.ExpressTypeId("IFCOPENINGELEMENT");
-                foreach (var geometry in lookup)
-                {
-                    if (geometry.ReferenceCount > 1)
-                    {
-                        var instances = geomRead.ShapeInstancesOfGeometry(geometry.ShapeLabel);
-                        var xbimShapeInstances = instances as IList<XbimShapeInstance> ?? instances.ToList();
-                        if (!xbimShapeInstances.Any()) continue;
-                        numberOfGeometries++;
-                        binaryStream.Write(geometry.ReferenceCount); //the number of repetitions of the geometry
-                        foreach (IXbimShapeInstanceData xbimShapeInstance in xbimShapeInstances)
-                            //write out each of the ids style and transforms
-                        {
-                            binaryStream.Write(xbimShapeInstance.IfcProductLabel);
-                            binaryStream.Write((UInt16) xbimShapeInstance.IfcTypeId);
-                            binaryStream.Write((UInt32) xbimShapeInstance.InstanceLabel);
-                            binaryStream.Write((Int32) xbimShapeInstance.StyleLabel > 0
-                                ? xbimShapeInstance.StyleLabel
-                                : xbimShapeInstance.IfcTypeId*-1);
-                            binaryStream.Write(xbimShapeInstance.Transformation);
-                            numberOfTriangles +=
-                                XbimShapeTriangulation.TriangleCount(((IXbimShapeGeometryData) geometry).ShapeData);
-                            numberOfMatrices++;
-                        }
-                        numberOfVertices +=
-                            XbimShapeTriangulation.VerticesCount(((IXbimShapeGeometryData) geometry).ShapeData);
-                        // binaryStream.Write(geometry.ShapeData);
-                        var ms = new MemoryStream(((IXbimShapeGeometryData) geometry).ShapeData);
-                        var br = new BinaryReader(ms);
-                        var tr = br.ReadShapeTriangulation();
-
-                        tr.Write(binaryStream);
-                    }
-                    else if (geometry.ReferenceCount == 1)//now do the single instances
-                    {
-                        var xbimShapeInstance = geomRead.ShapeInstancesOfGeometry(geometry.ShapeLabel).FirstOrDefault();
-
-                        if (xbimShapeInstance == null || xbimShapeInstance.IfcTypeId == openingElementId ||
-                            xbimShapeInstance.RepresentationType != XbimGeometryRepresentationType.OpeningsAndAdditionsIncluded)                           
-                            continue;
-                        numberOfGeometries++;
-
-                        // IXbimShapeGeometryData geometry = ShapeGeometry(kv.Key);
-                        binaryStream.Write((Int32)1); //the number of repetitions of the geometry (1)
-
-
-                        binaryStream.Write((Int32)xbimShapeInstance.IfcProductLabel);
-                        binaryStream.Write((UInt16)xbimShapeInstance.IfcTypeId);
-                        binaryStream.Write((Int32)xbimShapeInstance.InstanceLabel);
-                        binaryStream.Write((Int32)xbimShapeInstance.StyleLabel > 0
-                            ? xbimShapeInstance.StyleLabel
-                            : xbimShapeInstance.IfcTypeId * -1);
-
-                        //Read all vertices and normals in the geometry stream and transform
-                        if (geometry.ShapeData.Length <= 0)
-                            continue;
-                        var ms = new MemoryStream(((IXbimShapeGeometryData)geometry).ShapeData);
-                        var br = new BinaryReader(ms);
-                        var tr = br.ReadShapeTriangulation();
-                        var trTransformed = tr.Transform(((XbimShapeInstance)xbimShapeInstance).Transformation);
-                        trTransformed.Write(binaryStream);
-                        numberOfTriangles += XbimShapeTriangulation.TriangleCount(((IXbimShapeGeometryData)geometry).ShapeData);
-                        numberOfVertices += XbimShapeTriangulation.VerticesCount(((IXbimShapeGeometryData)geometry).ShapeData);
-                    }
-                }
-                
-                
-                binaryStream.Seek(start, SeekOrigin.Begin);
-                binaryStream.Write((Int32) numberOfGeometries);
-                binaryStream.Write((Int32) numberOfVertices);
-                binaryStream.Write((Int32) numberOfTriangles);
-                binaryStream.Write((Int32) numberOfMatrices);
-                binaryStream.Write((Int32) numberOfProducts);
-                binaryStream.Seek(0, SeekOrigin.End); //go back to end
-                // ReSharper restore RedundantCast
-            }
-        }
-
-        public const int WexBimId = 94132117;
-
-        /// <summary>
-        /// Calculates and sets the model factors, call everytime a unit of measurement is changed
-        /// </summary>
-        public void CalculateModelFactors()
-        {
-            double angleToRadiansConversionFactor = 1; //assume radians
-            double lengthToMetresConversionFactor = 1; //assume metres
-            var instOfType = Instances.OfType<IIfcUnitAssignment>();
-            var ua = instOfType.FirstOrDefault();
-            if (ua != null)
-            {
-                foreach (var unit in ua.Units)
-                {
-                    var value = 1.0;
-                    var cbUnit = unit as IIfcConversionBasedUnit;
-                    var siUnit = unit as IIfcSIUnit;
-                    if (cbUnit != null)
-                    {
-                        var mu = cbUnit.ConversionFactor;
-                        var component = mu.UnitComponent as IIfcSIUnit;
-                        if (component != null)
-                            siUnit = component;
-                        var et = ((IExpressValueType)mu.ValueComponent);
-
-                        if (et.UnderlyingSystemType == typeof(double))
-                            value *= (double)et.Value;
-                        else if (et.UnderlyingSystemType == typeof(int))
-                            value *= (int)et.Value;
-                        else if (et.UnderlyingSystemType == typeof(long))
-                            value *= (long)et.Value;
-                    }
-                    if (siUnit == null) continue;
-                    value *= siUnit.Power;
-                    switch (siUnit.UnitType)
-                    {
-                        case IfcUnitEnum.LENGTHUNIT:
-                            lengthToMetresConversionFactor = value;
-                            break;
-                        case IfcUnitEnum.PLANEANGLEUNIT:
-                            angleToRadiansConversionFactor = value;
-                            //need to guarantee precision to avoid errors in boolean operations
-                            if (Math.Abs(angleToRadiansConversionFactor - (Math.PI / 180)) < 1e-9)
-                                angleToRadiansConversionFactor = Math.PI / 180;
-                            break;
-                    }
-                }
-            }
-
-            var gcs =
-                Instances.OfType<IIfcGeometricRepresentationContext>();
-            double defaultPrecision = 1e-5;
-            //get the Model precision if it is correctly defined
-            foreach (var gc in gcs.Where(g => !(g is IIfcGeometricRepresentationSubContext)))
-            {
-                if (!gc.ContextType.HasValue || string.Compare(gc.ContextType.Value, "model", true) != 0) continue;
-                if (!gc.Precision.HasValue) continue;
-                defaultPrecision = gc.Precision.Value;
-                break;
-            }
-         
-            //check if angle units are incorrectly defined, this happens in some old models
-            if (Math.Abs(angleToRadiansConversionFactor - 1) < 1e-10)
-            {
-                var trimmed = Instances.Where<IIfcTrimmedCurve>(trimmedCurve =>trimmedCurve.BasisCurve is IIfcConic);
-                foreach (var trimmedCurve in trimmed)
-                {
-                    if (trimmedCurve.MasterRepresentation != IfcTrimmingPreference.PARAMETER)
-                        continue;
-                    if (
-                        !trimmedCurve.Trim1.Concat(trimmedCurve.Trim2)
-                            .OfType<Ifc4.MeasureResource.IfcParameterValue>()
-                            .Select(trim => (double)trim.Value)
-                            .Any(val => val > Math.PI * 2)) continue;
-                    angleToRadiansConversionFactor = Math.PI / 180;
-                    break;
-                }
-            }
-            ModelFactors.Initialise(angleToRadiansConversionFactor, lengthToMetresConversionFactor,
-                defaultPrecision);
-        }
-
-       
-        
-    }
-
-}
+﻿using System;
+using System.Collections.Concurrent;
+using System.Collections.Generic;
+using System.IO;
+using System.Linq;
+using System.Xml;
+using ICSharpCode.SharpZipLib.Zip;
+using Xbim.Common;
+using Xbim.Common.Exceptions;
+using Xbim.Common.Geometry;
+using Xbim.Common.Metadata;
+using Xbim.Common.Step21;
+using Xbim.Common.XbimExtensions;
+using Xbim.Ifc4.Interfaces;
+using Xbim.IO;
+using Xbim.IO.Esent;
+using Xbim.IO.Memory;
+using Xbim.IO.Step21.Parser;
+
+namespace Xbim.Ifc
+{
+    public class IfcStore : IModel, IDisposable
+    {
+        private readonly IModel _model;
+        private readonly IfcSchemaVersion _schema;
+         
+        private readonly bool _deleteModelOnClose;
+        private readonly string _xbimFileName;
+        public event NewEntityHandler EntityNew;
+        public event ModifiedEntityHandler EntityModified;
+        public event DeletedEntityHandler EntityDeleted;
+        private bool _disposed;
+        /// <summary>
+        /// The default largest size in MB for an ifc file to be loaded into memory, above this size the store will choose to use the database storage media to mimise the memory footprint. This size can be set in the config file or in the open statement of this store 
+        /// </summary>
+        public static double DefaultIfcDatabaseSizeThreshHold = 30; //default size set to 30MB
+        private IIfcOwnerHistory _ownerHistoryAddObject;
+        private IIfcOwnerHistory _ownerHistoryModifyObject;
+
+        private IIfcPersonAndOrganization _defaultOwningUser;
+        private IIfcApplication _defaultOwningApplication;
+        private readonly XbimEditorCredentials _editorDetails;
+
+
+        protected IfcStore(IModel iModel, IfcSchemaVersion schema, XbimEditorCredentials editorDetails, string fileName = null, string xbimFileName = null,
+            bool deleteOnClose = false)
+        {
+            _model = iModel;
+            _model.EntityNew += _model_EntityNew;
+            _model.EntityDeleted += _model_EntityDeleted;
+            _model.EntityModified += _model_EntityModified;
+            _deleteModelOnClose = deleteOnClose;
+            FileName = fileName;
+            _xbimFileName = xbimFileName;
+            _schema = schema;
+            if (editorDetails == null)
+                _editorDetails = new XbimEditorCredentials()
+                {
+                    ApplicationDevelopersName = "Unspecified",
+                    ApplicationVersion = "Unspecified",
+                    ApplicationFullName = "Unspecified",
+                    EditorsFamilyName = Environment.UserName,
+                    EditorsOrganisationName = "Unspecified",
+                    EditorsGivenName = ""
+                };
+            else _editorDetails = editorDetails;
+
+
+            if (schema == IfcSchemaVersion.Ifc4)
+            {
+                _model.EntityNew += IfcRootInitIfc4;
+                _model.EntityModified += IfcRootModifiedIfc4;
+            }
+            else //its 2x3
+            {
+                _model.EntityNew += IfcRootInitIfc2X3;
+                _model.EntityModified += IfcRootModifiedIfc2X3;
+            }
+            CalculateModelFactors();
+        }
+
+        void _model_EntityDeleted(IPersistEntity entity)
+        {
+            if (EntityDeleted == null) return;
+            EntityDeleted(entity);
+        }
+
+        void _model_EntityNew(IPersistEntity entity)
+        {
+            if (EntityNew == null) return;
+            EntityNew(entity);
+        }
+
+        void _model_EntityModified(IPersistEntity entity)
+        {
+            if (EntityModified == null) return;
+            EntityModified(entity);
+        }
+        //public static IfcStore LoadStep21( Stream inputStream, XbimStorageType storageType, string xbimDbName, XbimDBAccess accessMode = XbimDBAccess.Read, double? ifcDatabaseSizeThreshHold = null, ReportProgressDelegate progDelegate = null)
+        //{
+        //    var ifcVersion = GetIfcSchemaVersion(inputStream);
+        //    if (ifcVersion == IfcSchemaVersion.Unsupported)
+        //        throw new FileLoadException(filePath + " is not a valid Ifc file format, ifc, ifcxml, ifczip and xBIM are supported");
+        //    if (storageType == XbimStorageType.Xbim) //open the XbimFile
+        //    {
+        //        if (ifcVersion == IfcSchemaVersion.Ifc4)
+        //        {
+        //            var model = new EsentModel(new Ifc4.EntityFactory());
+        //            model.LoadStep21(inputStream, accessMode, progDelegate);
+        //            return new IfcStore(model);
+        //        }
+        //        else //it will be Ifc2x3
+        //        {
+        //            var model = new EsentModel(new Ifc2x3.EntityFactory());
+        //            model.LoadStep21(inputStream, accessMode, progDelegate);
+        //            return new IfcStore(model);
+        //        }
+        //    }
+        //    else //it will be an Ifc file if we are at this point
+        //    {
+        //        var fInfo = new FileInfo(path);
+        //        double ifcMaxLength = (ifcDatabaseSizeThreshHold ?? DefaultIfcDatabaseSizeThreshHold) * 1024 * 1024;
+        //        if (fInfo.Length > ifcMaxLength) //we need to make an esent database
+        //        {
+        //            var tmpFileName = Path.GetTempFileName();
+        //            if (ifcVersion == IfcSchemaVersion.Ifc4)
+        //            {
+        //                var model = new EsentModel(new Ifc4.EntityFactory());
+        //                model.CreateFrom(path, tmpFileName, progDelegate, true);
+        //                return new IfcStore(model);
+        //            }
+        //            else //it will be Ifc2x3
+        //            {
+        //                var model = new EsentModel(new Ifc2x3.EntityFactory());
+        //                model.CreateFrom(path, tmpFileName, progDelegate, true);
+        //                return new IfcStore(model);
+        //            }
+        //        }
+        //        else //we can use a memory model
+        //        {
+        //            if (ifcVersion == IfcSchemaVersion.Ifc4)
+        //            {
+        //                var model = new MemoryModel<Ifc4.EntityFactory>();
+        //                model.LoadStep21(path, progDelegate);
+        //                return new IfcStore(model);
+        //            }
+        //            else //it will be Ifc2x3
+        //            {
+        //                var model = new MemoryModel<Ifc2x3.EntityFactory>();
+        //                model.LoadStep21(path, progDelegate);
+        //                return new IfcStore(model);
+        //            }
+        //        }
+        //    }
+        //}
+
+
+        /// <summary>
+        /// Opens an Ifc file, Ifcxml, IfcZip, xbim
+        /// </summary>
+        /// <param name="path">the file name of the ifc, ifczip, ifcxml or xbim file to be opened</param>
+        /// <param name="editorDetails">This is only required if the store is opened for editing</param>
+        /// <param name="ifcDatabaseSizeThreshHold">if not defined the DefaultIfcDatabaseSizeThreshHold is used, Ifc files below this size will be opened in memory, above this size a database will be created. If -1 is specified an in memory model will be created for all Ifc files that are opened. Xbim files are always opened as databases</param>
+        /// <param name="progDelegate"></param>
+        public static IfcStore Open(string path, XbimEditorCredentials editorDetails = null, double? ifcDatabaseSizeThreshHold = null, ReportProgressDelegate progDelegate = null)
+        {
+            var filePath = Path.GetFullPath(path);
+            if (!Directory.Exists(Path.GetDirectoryName(filePath) ?? ""))
+                throw new DirectoryNotFoundException(Path.GetDirectoryName(filePath) + " directory was not found");
+            if (!File.Exists(filePath))
+                throw new FileNotFoundException(filePath + " file was not found");
+
+            var ifcVersion = GetIfcSchemaVersion(path);
+            if (ifcVersion == IfcSchemaVersion.Unsupported)
+                throw new FileLoadException(filePath + " is not a valid Ifc file format, ifc, ifcxml, ifczip and xBIM are supported");
+            var storageType = path.IfcStorageType();
+            if (storageType == XbimStorageType.Xbim) //open the XbimFile
+            {
+
+                if (ifcVersion == IfcSchemaVersion.Ifc4)
+                {
+                    var model = new EsentModel(new Ifc4.EntityFactory());
+                    model.Open(path, XbimDBAccess.Read, progDelegate);
+                    return new IfcStore(model, ifcVersion, editorDetails, path);
+                }
+                else //it will be Ifc2x3
+                {
+                    var model = new EsentModel(new Ifc2x3.EntityFactory());
+                    model.Open(path, XbimDBAccess.Read, progDelegate);
+                    return new IfcStore(model, ifcVersion, editorDetails, path);
+                }
+            }
+            else //it will be an Ifc file if we are at this point
+            {
+                var fInfo = new FileInfo(path);
+                double ifcMaxLength = (ifcDatabaseSizeThreshHold ?? DefaultIfcDatabaseSizeThreshHold) * 1024 * 1024;
+                if (ifcMaxLength >= 0 && fInfo.Length > ifcMaxLength) //we need to make an esent database, if ifcMaxLength<0 we use in memory
+                {
+                    var tmpFileName = Path.GetTempFileName();
+                    if (ifcVersion == IfcSchemaVersion.Ifc4)
+                    {
+                        var model = new EsentModel(new Ifc4.EntityFactory());
+                        model.CreateFrom(path, tmpFileName, progDelegate, true);
+                        return new IfcStore(model, ifcVersion, editorDetails, path, tmpFileName, true);
+                    }
+                    else //it will be Ifc2x3
+                    {
+                        var model = new EsentModel(new Ifc2x3.EntityFactory());
+                        model.CreateFrom(path, tmpFileName, progDelegate, true);
+                        return new IfcStore(model, ifcVersion, editorDetails, path, tmpFileName, true);
+                    }
+                }
+                else //we can use a memory model
+                {
+                    if (ifcVersion == IfcSchemaVersion.Ifc4)
+                    {
+                        var model = new MemoryModel(new Ifc4.EntityFactory());
+                        model.LoadStep21(path, progDelegate);
+                        return new IfcStore(model, ifcVersion, editorDetails, path);
+                    }
+                    else //it will be Ifc2x3
+                    {
+                        var model = new MemoryModel(new Ifc2x3.EntityFactory());
+                        model.LoadStep21(path, progDelegate);
+                        return new IfcStore(model, ifcVersion, editorDetails, path);
+                    }
+                }
+            }
+        }
+
+        public static IfcSchemaVersion GetIfcSchemaVersion(string path)
+        {
+            var storageType = path.IfcStorageType();
+            if (storageType == XbimStorageType.Invalid) return IfcSchemaVersion.Unsupported;
+            var stepHeader = storageType == XbimStorageType.Xbim ? EsentModel.GetStepFileHeader(path) : MemoryModel.GetStepFileHeader(path);
+            var stepSchema = stepHeader.FileSchema;
+            foreach (var schema in stepSchema.Schemas)
+            {
+                if (String.Compare(schema, "Ifc4", StringComparison.OrdinalIgnoreCase) == 0)
+                    return IfcSchemaVersion.Ifc4;
+                if (String.Compare(schema, "Ifc2x3", StringComparison.OrdinalIgnoreCase) == 0)
+                    return IfcSchemaVersion.Ifc2X3;
+            }
+
+            return IfcSchemaVersion.Unsupported;
+        }
+
+        
+
+
+        public int UserDefinedId
+        {
+            get { return _model.UserDefinedId; }
+            set { _model.UserDefinedId = value; }
+        }
+
+        public IGeometryStore GeometryStore
+        {
+            get { return _model.GeometryStore; }
+        }
+
+        public IStepFileHeader Header
+        {
+            get { return _model.Header; }
+        }
+
+        public bool IsTransactional
+        {
+            get { return _model.IsTransactional; }
+        }
+
+        public IEntityCollection Instances
+        {
+            get { return _model.Instances; }
+        }
+
+
+        public bool Activate(IPersistEntity owningEntity, bool write)
+        {
+            return _model.Activate(owningEntity, write);
+        }
+
+        public void Delete(IPersistEntity entity)
+        {
+            _model.Delete(entity);
+        }
+
+        public ITransaction BeginTransaction(string name = null)
+        {
+            var esentModel = _model as EsentModel;
+            if (esentModel != null) //we need to do transaction handling on esent model, make sure we can write to it
+            { 
+                esentModel.Header.StampXbimApplication(_schema);
+                return esentModel.BeginTransaction(name);
+            }
+
+            var memoryModel = _model as MemoryModel;
+                if (memoryModel != null)
+                {
+                    memoryModel.Header.StampXbimApplication(_schema);
+                    return memoryModel.BeginTransaction(name);                   
+                }
+            
+            throw new XbimException("Native store does not support transactions");
+        }
+
+        public ITransaction CurrentTransaction
+        {
+            get { return _model.CurrentTransaction; }
+        }
+
+        public ExpressMetaData Metadata
+        {
+            get { return _model.Metadata; }
+        }
+
+        public IModelFactors ModelFactors
+        {
+            get { return _model.ModelFactors; }
+        }
+
+        public string FileName { get; set; }
+
+
+        public void ForEach<TSource>(IEnumerable<TSource> source, Action<TSource> body) where TSource : IPersistEntity
+        {
+            _model.ForEach(source, body);
+        }
+
+
+
+        public void Dispose()
+        {
+            Dispose(true);
+            // Take yourself off the Finalization queue 
+            // to prevent finalization code for this object
+            // from executing a second time.
+            GC.SuppressFinalize(this);
+        }
+
+        protected void Dispose(bool disposing)
+        {
+            if (!_disposed)
+            {
+                try
+                {
+                    // If disposing equals true, dispose all managed 
+                    // and unmanaged resources.
+                    if (disposing)
+                    {
+                        //managed resources
+                        var disposeInterface = _model as IDisposable;
+                        if (disposeInterface != null) disposeInterface.Dispose();
+                    }
+                    //unmanaged, mostly esent related                  
+                }
+                catch
+                {
+                    // ignored
+                }
+            }
+            _disposed = true;
+        }
+        /// <summary>
+        /// Closes the store and disposes of all resources, the store is invalid after this call
+        /// </summary>
+        public void Close()
+        {
+            Dispose();
+            try //try and tidy up if required
+            {
+                if (_deleteModelOnClose && !string.IsNullOrWhiteSpace(_xbimFileName) && File.Exists(_xbimFileName))
+                    File.Delete(_xbimFileName);
+            }
+            catch (Exception)
+            {
+                // ignored
+            }
+
+        }
+
+        public static IfcStore Create(XbimEditorCredentials editorDetails, IfcSchemaVersion ifcVersion, XbimStoreType storageType)
+        {
+            if (storageType == XbimStoreType.EsentDatabase)
+            {
+                if (ifcVersion == IfcSchemaVersion.Ifc4)
+                {
+                    var temporaryModel = EsentModel.CreateTemporaryModel(new Ifc4.EntityFactory());
+                    return new IfcStore(temporaryModel, ifcVersion, editorDetails, temporaryModel.DatabaseName); //it will delete itself anyway
+                }
+                else //it will be Ifc2x3
+                {
+                    var temporaryModel = EsentModel.CreateTemporaryModel(new Ifc2x3.EntityFactory());
+                    return new IfcStore(temporaryModel, ifcVersion, editorDetails, temporaryModel.DatabaseName); //it will delete itself anyway
+                }
+            }
+            else //it will be memory model
+            {
+
+                if (ifcVersion == IfcSchemaVersion.Ifc4)
+                {
+                    var memoryModel = new MemoryModel(new Ifc4.EntityFactory());
+                    return new IfcStore(memoryModel, ifcVersion, editorDetails);
+                }
+                else //it will be Ifc2x3
+                {
+                    var memoryModel = new MemoryModel(new Ifc2x3.EntityFactory());
+                    return new IfcStore(memoryModel, ifcVersion, editorDetails);
+                }
+            }
+        }
+
+        #region OwnerHistory Management
+
+
+        private void IfcRootModifiedIfc2X3(IPersistEntity entity)
+        {
+
+            var root = entity as Ifc2x3.Kernel.IfcRoot;
+
+            if (root == null || root.OwnerHistory == (Ifc2x3.UtilityResource.IfcOwnerHistory)_ownerHistoryAddObject)
+                return;
+
+            if (root.OwnerHistory != (Ifc2x3.UtilityResource.IfcOwnerHistory)_ownerHistoryModifyObject)
+                root.OwnerHistory = (Ifc2x3.UtilityResource.IfcOwnerHistory)OwnerHistoryModifyObject;
+        }
+
+        private void IfcRootInitIfc2X3(IPersistEntity entity)
+        {
+            var root = entity as Ifc2x3.Kernel.IfcRoot;
+            if (root != null)
+            {
+                root.OwnerHistory = (Ifc2x3.UtilityResource.IfcOwnerHistory)OwnerHistoryAddObject;
+            }
+        }
+
+
+        private void IfcRootModifiedIfc4(IPersistEntity entity)
+        {
+            var root = entity as Ifc4.Kernel.IfcRoot;
+            if (root == null || root.OwnerHistory == (Ifc4.UtilityResource.IfcOwnerHistory)_ownerHistoryAddObject)
+                return;
+
+            if (root.OwnerHistory != (Ifc4.UtilityResource.IfcOwnerHistory)_ownerHistoryModifyObject)
+                root.OwnerHistory = (Ifc4.UtilityResource.IfcOwnerHistory)OwnerHistoryModifyObject;
+        }
+
+        private void IfcRootInitIfc4(IPersistEntity entity)
+        {
+            var root = entity as Ifc4.Kernel.IfcRoot;
+            if (root != null)
+            {
+                root.OwnerHistory = (Ifc4.UtilityResource.IfcOwnerHistory)OwnerHistoryAddObject;
+            }
+        }
+
+
+        public IIfcPersonAndOrganization DefaultOwningUser
+        {
+            get
+            {
+                if (_defaultOwningUser != null) return _defaultOwningUser;
+                if (_schema == IfcSchemaVersion.Ifc4)
+                {
+                    var person = Instances.New<Ifc4.ActorResource.IfcPerson>(p =>
+                    {
+                        p.GivenName = _editorDetails.EditorsGivenName;
+                        p.FamilyName = _editorDetails.EditorsFamilyName;
+                    });
+                    var organization = Instances.New<Ifc4.ActorResource.IfcOrganization>(o => o.Name = _editorDetails.EditorsOrganisationName);
+                    _defaultOwningUser = Instances.New<Ifc4.ActorResource.IfcPersonAndOrganization>(po =>
+                    {
+                        po.TheOrganization = organization;
+                        po.ThePerson = person;
+                    });
+                }
+                else
+                {
+                    var person = Instances.New<Ifc2x3.ActorResource.IfcPerson>(p =>
+                    {
+                        p.GivenName = _editorDetails.EditorsGivenName;
+                        p.FamilyName = _editorDetails.EditorsFamilyName;
+                    });
+                    var organization = Instances.New<Ifc2x3.ActorResource.IfcOrganization>(o => o.Name = _editorDetails.EditorsOrganisationName);
+                    _defaultOwningUser = Instances.New<Ifc2x3.ActorResource.IfcPersonAndOrganization>(po =>
+                    {
+                        po.TheOrganization = organization;
+                        po.ThePerson = person;
+                    });
+                }
+                return _defaultOwningUser;
+            }
+        }
+
+        public IIfcApplication DefaultOwningApplication
+        {
+            get
+            {
+                if (_defaultOwningApplication != null) return _defaultOwningApplication;
+                if (_schema == IfcSchemaVersion.Ifc4)
+                    return _defaultOwningApplication ??
+                         (_defaultOwningApplication =
+                             Instances.New<Ifc4.UtilityResource.IfcApplication>(a =>
+                             {
+                                 a.ApplicationDeveloper = Instances.New<Ifc4.ActorResource.IfcOrganization>(o => o.Name = _editorDetails.ApplicationDevelopersName);
+                                 a.ApplicationFullName = _editorDetails.ApplicationFullName;
+                                 a.ApplicationIdentifier = _editorDetails.ApplicationIdentifier;
+                             }
+                ));
+                return _defaultOwningApplication ??
+                        (_defaultOwningApplication =
+                            Instances.New<Ifc2x3.UtilityResource.IfcApplication>(a =>
+                            {
+                                a.ApplicationDeveloper = Instances.New<Ifc2x3.ActorResource.IfcOrganization>(o => o.Name = _editorDetails.ApplicationDevelopersName);
+                                a.ApplicationFullName = _editorDetails.ApplicationFullName;
+                                a.ApplicationIdentifier = _editorDetails.ApplicationIdentifier;
+                            }
+                ));
+            }
+        }
+
+        public IIfcOwnerHistory OwnerHistoryAddObject
+        {
+            get
+            {
+                if (_ownerHistoryAddObject == null)
+                {
+                    if (_schema == IfcSchemaVersion.Ifc4)
+                    {
+                        var histAdd = Instances.New<Ifc4.UtilityResource.IfcOwnerHistory>();
+                        histAdd.OwningUser = (Ifc4.ActorResource.IfcPersonAndOrganization)DefaultOwningUser;
+                        histAdd.OwningApplication = (Ifc4.UtilityResource.IfcApplication)DefaultOwningApplication;
+                        histAdd.ChangeAction = IfcChangeActionEnum.ADDED;
+                        _ownerHistoryAddObject = histAdd;
+                    }
+                    else
+                    {
+                        var histAdd = Instances.New<Ifc2x3.UtilityResource.IfcOwnerHistory>();
+                        histAdd.OwningUser = (Ifc2x3.ActorResource.IfcPersonAndOrganization)DefaultOwningUser;
+                        histAdd.OwningApplication = (Ifc2x3.UtilityResource.IfcApplication)DefaultOwningApplication;
+                        histAdd.ChangeAction = Ifc2x3.UtilityResource.IfcChangeActionEnum.ADDED;
+                        _ownerHistoryAddObject = histAdd;
+                    }
+                }
+                return _ownerHistoryAddObject;
+            }
+        }
+
+
+        internal IIfcOwnerHistory OwnerHistoryModifyObject
+        {
+            get
+            {
+                if (_ownerHistoryModifyObject == null)
+                {
+                    if (_schema == IfcSchemaVersion.Ifc4)
+                    {
+                        var histmod = Instances.New<Ifc4.UtilityResource.IfcOwnerHistory>();
+                        histmod.OwningUser = (Ifc4.ActorResource.IfcPersonAndOrganization)DefaultOwningUser;
+                        histmod.OwningApplication = (Ifc4.UtilityResource.IfcApplication)DefaultOwningApplication;
+                        histmod.ChangeAction = IfcChangeActionEnum.MODIFIED;
+                        _ownerHistoryModifyObject = histmod;
+                    }
+                    else
+                    {
+                        var histmod = Instances.New<Ifc2x3.UtilityResource.IfcOwnerHistory>();
+                        histmod.OwningUser = (Ifc2x3.ActorResource.IfcPersonAndOrganization)DefaultOwningUser;
+                        histmod.OwningApplication = (Ifc2x3.UtilityResource.IfcApplication)DefaultOwningApplication;
+                        histmod.ChangeAction = Ifc2x3.UtilityResource.IfcChangeActionEnum.MODIFIED;
+                        _ownerHistoryModifyObject = histmod;
+                    }
+
+                }
+                return _ownerHistoryModifyObject;
+            }
+        }
+
+        protected XbimEditorCredentials EditorDetails
+        {
+            get { return _editorDetails; }
+        }
+        #endregion
+
+        #region Transaction support
+       
+
+        #endregion
+
+        /// <summary>
+        /// Saves the model to the specified file
+        /// </summary>
+        /// <param name="fileName">Name of the file to save to, if no format is specified the extension is used to determine the format</param>
+        /// <param name="format">if specified saves in the required format and changes the extension to the correct one</param>
+        /// <param name="progDelegate">reports on progress</param>
+        public void SaveAs(string fileName, XbimStorageType? format = null, ReportProgressDelegate progDelegate = null)
+        {
+            var esentModel = _model as EsentModel;
+            if (esentModel != null)
+            {
+                var extension = Path.GetExtension(fileName);
+                var xbimTarget = !string.IsNullOrEmpty(extension) &&
+                                  string.Compare(extension, ".xbim", StringComparison.OrdinalIgnoreCase) == 0;
+                if ((format.HasValue && format.Value == XbimStorageType.Xbim) || (!format.HasValue && xbimTarget))
+                {
+                    var fullSourcePath = Path.GetFullPath(esentModel.DatabaseName);
+                    var fullTargetPath = Path.GetFullPath(fileName);
+                    if (string.Compare(fullSourcePath, fullTargetPath, StringComparison.OrdinalIgnoreCase) == 0)
+                        return; //do nothing it is already saved
+                }
+                esentModel.SaveAs(fileName,format, progDelegate);
+                return;
+            }
+            if (_schema == IfcSchemaVersion.Ifc4)
+            {
+                var memoryModel = _model as MemoryModel<Ifc4.EntityFactory>;
+                if (memoryModel != null)
+                    memoryModel.SaveAs(fileName, format, progDelegate);
+            }
+            else if (_schema == IfcSchemaVersion.Ifc2X3)
+            {
+                var memoryModel = _model as MemoryModel<Ifc2x3.EntityFactory>;
+                if (memoryModel != null)
+                    memoryModel.SaveAs(fileName, format, progDelegate);
+            }
+        }
+
+
+        /// <summary>
+        /// This function is used to generate the .wexbim model files.
+        /// </summary>
+        /// <param name="binaryStream">An open writable streamer.</param>
+        public void SaveAsWexBim(BinaryWriter binaryStream)
+        {
+            // ReSharper disable RedundantCast
+            if(GeometryStore==null) throw new XbimException("Geometry store has not been initialised");
+            // ReSharper disable once CollectionNeverUpdated.Local
+            var colourMap = new XbimColourMap();
+            using (var geomRead = GeometryStore.BeginRead())
+            {
+
+                var lookup = geomRead.ShapeGeometries;
+                var styles = geomRead.StyleIds;
+                var regions = geomRead.Regions.SelectMany(r=>r).ToList();
+
+                int numberOfGeometries = 0;
+                int numberOfVertices = 0;
+                int numberOfTriangles = 0;
+                int numberOfMatrices = 0;
+                int numberOfProducts = 0;
+                int numberOfStyles = styles.Count;
+                //start writing out
+
+                binaryStream.Write((Int32) WexBimId); //magic number
+
+                binaryStream.Write((byte) 2); //version of stream, arrays now packed as doubles
+                var start = (int) binaryStream.Seek(0, SeekOrigin.Current);
+                binaryStream.Write((Int32) 0); //number of shapes
+                binaryStream.Write((Int32) 0); //number of vertices
+                binaryStream.Write((Int32) 0); //number of triangles
+                binaryStream.Write((Int32) 0); //number of matrices
+                binaryStream.Write((Int32) 0); //number of products
+                binaryStream.Write((Int32) numberOfStyles); //number of styles
+                binaryStream.Write(Convert.ToSingle(_model.ModelFactors.OneMetre));
+                    //write out conversion to meter factor
+
+                binaryStream.Write(Convert.ToInt16(regions.Count)); //write out the population data
+                foreach (var r in regions)
+                {
+                    binaryStream.Write((Int32) (r.Population));
+                    var bounds = r.ToXbimRect3D();
+                    var centre = r.Centre;
+                    //write out the centre of the region
+                    binaryStream.Write((Single) centre.X);
+                    binaryStream.Write((Single) centre.Y);
+                    binaryStream.Write((Single) centre.Z);
+                    //bounding box of largest region
+                    binaryStream.Write(bounds.ToFloatArray());
+                }
+                //textures
+                foreach (var styleId in styles)
+                {
+                    XbimColour colour;
+                    if (styleId > 0)
+                    {
+                        var ss = (IIfcSurfaceStyle)Instances[styleId];
+                        var texture = XbimTexture.Create(ss);
+                        colour = texture.ColourMap.FirstOrDefault();
+                    }
+                    else //use the default in the colour map for th enetity type
+                    {
+                        var theType = _model.Metadata.GetType((short)Math.Abs(styleId));
+                        colour = colourMap[theType.Name];
+                    }
+                    if (colour == null) colour = XbimColour.DefaultColour;
+                    binaryStream.Write((Int32)styleId); //style ID                       
+                    binaryStream.Write((Single)colour.Red);
+                    binaryStream.Write((Single)colour.Green);
+                    binaryStream.Write((Single)colour.Blue);
+                    binaryStream.Write((Single)colour.Alpha);
+
+                }
+
+                //write out all the product bounding boxes
+                foreach (var product in Instances.OfType<IIfcProduct>())
+                {
+                    if (!(product is IIfcFeatureElement))
+                    {
+                        var bb = XbimRect3D.Empty;
+                        foreach (var si in geomRead.ShapeInstancesOfEntity(product))
+                        {
+                            var bbPart = XbimRect3D.TransformBy(si.BoundingBox, si.Transformation);
+                                //make sure we put the box in the right place and then convert to axis aligned
+                            if (bb.IsEmpty) bb = bbPart;
+                            else
+                                bb.Union(bbPart);
+                        }
+                        if (!bb.IsEmpty) //do not write out anything with no geometry
+                        {
+                            binaryStream.Write((Int32) product.EntityLabel);
+                            binaryStream.Write((UInt16) _model.Metadata.ExpressTypeId(product));
+                            binaryStream.Write(bb.ToFloatArray());
+                            numberOfProducts++;
+                        }
+                    }
+                }
+
+                //write out the multiple instances
+                var openingElementId = _model.Metadata.ExpressTypeId("IFCOPENINGELEMENT");
+                foreach (var geometry in lookup)
+                {
+                    if (geometry.ReferenceCount > 1)
+                    {
+                        var instances = geomRead.ShapeInstancesOfGeometry(geometry.ShapeLabel);
+                        var xbimShapeInstances = instances as IList<XbimShapeInstance> ?? instances.ToList();
+                        if (!xbimShapeInstances.Any()) continue;
+                        numberOfGeometries++;
+                        binaryStream.Write(geometry.ReferenceCount); //the number of repetitions of the geometry
+                        foreach (IXbimShapeInstanceData xbimShapeInstance in xbimShapeInstances)
+                            //write out each of the ids style and transforms
+                        {
+                            binaryStream.Write(xbimShapeInstance.IfcProductLabel);
+                            binaryStream.Write((UInt16) xbimShapeInstance.IfcTypeId);
+                            binaryStream.Write((UInt32) xbimShapeInstance.InstanceLabel);
+                            binaryStream.Write((Int32) xbimShapeInstance.StyleLabel > 0
+                                ? xbimShapeInstance.StyleLabel
+                                : xbimShapeInstance.IfcTypeId*-1);
+                            binaryStream.Write(xbimShapeInstance.Transformation);
+                            numberOfTriangles +=
+                                XbimShapeTriangulation.TriangleCount(((IXbimShapeGeometryData) geometry).ShapeData);
+                            numberOfMatrices++;
+                        }
+                        numberOfVertices +=
+                            XbimShapeTriangulation.VerticesCount(((IXbimShapeGeometryData) geometry).ShapeData);
+                        // binaryStream.Write(geometry.ShapeData);
+                        var ms = new MemoryStream(((IXbimShapeGeometryData) geometry).ShapeData);
+                        var br = new BinaryReader(ms);
+                        var tr = br.ReadShapeTriangulation();
+
+                        tr.Write(binaryStream);
+                    }
+                    else if (geometry.ReferenceCount == 1)//now do the single instances
+                    {
+                        var xbimShapeInstance = geomRead.ShapeInstancesOfGeometry(geometry.ShapeLabel).FirstOrDefault();
+
+                        if (xbimShapeInstance == null || xbimShapeInstance.IfcTypeId == openingElementId ||
+                            xbimShapeInstance.RepresentationType != XbimGeometryRepresentationType.OpeningsAndAdditionsIncluded)                           
+                            continue;
+                        numberOfGeometries++;
+
+                        // IXbimShapeGeometryData geometry = ShapeGeometry(kv.Key);
+                        binaryStream.Write((Int32)1); //the number of repetitions of the geometry (1)
+
+
+                        binaryStream.Write((Int32)xbimShapeInstance.IfcProductLabel);
+                        binaryStream.Write((UInt16)xbimShapeInstance.IfcTypeId);
+                        binaryStream.Write((Int32)xbimShapeInstance.InstanceLabel);
+                        binaryStream.Write((Int32)xbimShapeInstance.StyleLabel > 0
+                            ? xbimShapeInstance.StyleLabel
+                            : xbimShapeInstance.IfcTypeId * -1);
+
+                        //Read all vertices and normals in the geometry stream and transform
+                        if (geometry.ShapeData.Length <= 0)
+                            continue;
+                        var ms = new MemoryStream(((IXbimShapeGeometryData)geometry).ShapeData);
+                        var br = new BinaryReader(ms);
+                        var tr = br.ReadShapeTriangulation();
+                        var trTransformed = tr.Transform(((XbimShapeInstance)xbimShapeInstance).Transformation);
+                        trTransformed.Write(binaryStream);
+                        numberOfTriangles += XbimShapeTriangulation.TriangleCount(((IXbimShapeGeometryData)geometry).ShapeData);
+                        numberOfVertices += XbimShapeTriangulation.VerticesCount(((IXbimShapeGeometryData)geometry).ShapeData);
+                    }
+                }
+                
+                
+                binaryStream.Seek(start, SeekOrigin.Begin);
+                binaryStream.Write((Int32) numberOfGeometries);
+                binaryStream.Write((Int32) numberOfVertices);
+                binaryStream.Write((Int32) numberOfTriangles);
+                binaryStream.Write((Int32) numberOfMatrices);
+                binaryStream.Write((Int32) numberOfProducts);
+                binaryStream.Seek(0, SeekOrigin.End); //go back to end
+                // ReSharper restore RedundantCast
+            }
+        }
+
+        public const int WexBimId = 94132117;
+
+        /// <summary>
+        /// Calculates and sets the model factors, call everytime a unit of measurement is changed
+        /// </summary>
+        public void CalculateModelFactors()
+        {
+            double angleToRadiansConversionFactor = 1; //assume radians
+            double lengthToMetresConversionFactor = 1; //assume metres
+            var instOfType = Instances.OfType<IIfcUnitAssignment>();
+            var ua = instOfType.FirstOrDefault();
+            if (ua != null)
+            {
+                foreach (var unit in ua.Units)
+                {
+                    var value = 1.0;
+                    var cbUnit = unit as IIfcConversionBasedUnit;
+                    var siUnit = unit as IIfcSIUnit;
+                    if (cbUnit != null)
+                    {
+                        var mu = cbUnit.ConversionFactor;
+                        var component = mu.UnitComponent as IIfcSIUnit;
+                        if (component != null)
+                            siUnit = component;
+                        var et = ((IExpressValueType)mu.ValueComponent);
+
+                        if (et.UnderlyingSystemType == typeof(double))
+                            value *= (double)et.Value;
+                        else if (et.UnderlyingSystemType == typeof(int))
+                            value *= (int)et.Value;
+                        else if (et.UnderlyingSystemType == typeof(long))
+                            value *= (long)et.Value;
+                    }
+                    if (siUnit == null) continue;
+                    value *= siUnit.Power;
+                    switch (siUnit.UnitType)
+                    {
+                        case IfcUnitEnum.LENGTHUNIT:
+                            lengthToMetresConversionFactor = value;
+                            break;
+                        case IfcUnitEnum.PLANEANGLEUNIT:
+                            angleToRadiansConversionFactor = value;
+                            //need to guarantee precision to avoid errors in boolean operations
+                            if (Math.Abs(angleToRadiansConversionFactor - (Math.PI / 180)) < 1e-9)
+                                angleToRadiansConversionFactor = Math.PI / 180;
+                            break;
+                    }
+                }
+            }
+
+            var gcs =
+                Instances.OfType<IIfcGeometricRepresentationContext>();
+            double defaultPrecision = 1e-5;
+            //get the Model precision if it is correctly defined
+            foreach (var gc in gcs.Where(g => !(g is IIfcGeometricRepresentationSubContext)))
+            {
+                if (!gc.ContextType.HasValue || string.Compare(gc.ContextType.Value, "model", true) != 0) continue;
+                if (!gc.Precision.HasValue) continue;
+                defaultPrecision = gc.Precision.Value;
+                break;
+            }
+         
+            //check if angle units are incorrectly defined, this happens in some old models
+            if (Math.Abs(angleToRadiansConversionFactor - 1) < 1e-10)
+            {
+                var trimmed = Instances.Where<IIfcTrimmedCurve>(trimmedCurve =>trimmedCurve.BasisCurve is IIfcConic);
+                foreach (var trimmedCurve in trimmed)
+                {
+                    if (trimmedCurve.MasterRepresentation != IfcTrimmingPreference.PARAMETER)
+                        continue;
+                    if (
+                        !trimmedCurve.Trim1.Concat(trimmedCurve.Trim2)
+                            .OfType<Ifc4.MeasureResource.IfcParameterValue>()
+                            .Select(trim => (double)trim.Value)
+                            .Any(val => val > Math.PI * 2)) continue;
+                    angleToRadiansConversionFactor = Math.PI / 180;
+                    break;
+                }
+            }
+            ModelFactors.Initialise(angleToRadiansConversionFactor, lengthToMetresConversionFactor,
+                defaultPrecision);
+        }
+
+       
+        
+    }
+
+}