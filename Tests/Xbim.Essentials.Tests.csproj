--- conflicted
+++ resolved
@@ -29,14 +29,6 @@
   </ItemGroup>
 
   <ItemGroup>
-<<<<<<< HEAD
-    <PackageReference Include="FluentAssertions" Version="6.8.0" />
-    <PackageReference Include="Microsoft.NET.Test.Sdk" Version="17.8.0" />
-    <PackageReference Include="MSTest.TestAdapter" Version="3.1.1" />
-    <PackageReference Include="MSTest.TestFramework" Version="3.1.1" />
-    <PackageReference Include="xunit" Version="2.6.2" />
-    <PackageReference Include="xunit.runner.visualstudio" Version="2.5.4">
-=======
     <PackageReference Include="FluentAssertions" Version="6.12.0" />
     <PackageReference Include="Microsoft.NET.Test.Sdk" Version="17.7.2" />
     <PackageReference Include="MSTest.TestAdapter" Version="3.1.1" />
@@ -46,7 +38,6 @@
     <PackageReference Include="Serilog.Sinks.Debug" Version="2.0.0" />
     <PackageReference Include="xunit" Version="2.5.1" />
     <PackageReference Include="xunit.runner.visualstudio" Version="2.5.1">
->>>>>>> 3641ad43
       <PrivateAssets>all</PrivateAssets>
       <IncludeAssets>runtime; build; native; contentfiles; analyzers</IncludeAssets>
     </PackageReference>
