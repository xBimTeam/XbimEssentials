--- conflicted
+++ resolved
@@ -30,7 +30,6 @@
   </ItemGroup>
 
   <ItemGroup>
-<<<<<<< HEAD
     <PackageReference Include="FluentAssertions" Version="6.9.0" />
     <PackageReference Include="Microsoft.NET.Test.Sdk" Version="17.4.1" />
     <PackageReference Include="MSTest.TestAdapter" Version="3.0.2" />
@@ -38,12 +37,6 @@
     <PackageReference Include="Serilog.Extensions.Logging" Version="3.1.0" />
     <PackageReference Include="Serilog.Sinks.Console" Version="4.1.0" />
     <PackageReference Include="Serilog.Sinks.Debug" Version="2.0.0" />
-=======
-    <PackageReference Include="FluentAssertions" Version="6.8.0" />
-    <PackageReference Include="Microsoft.NET.Test.Sdk" Version="17.4.1" />
-    <PackageReference Include="MSTest.TestAdapter" Version="3.0.2" />
-    <PackageReference Include="MSTest.TestFramework" Version="3.0.2" />
->>>>>>> 954f01c7
     <PackageReference Include="xunit" Version="2.4.2" />
     <PackageReference Include="xunit.runner.visualstudio" Version="2.4.5">
       <PrivateAssets>all</PrivateAssets>
