--- conflicted
+++ resolved
@@ -810,7 +810,6 @@
         }
 
         [TestMethod]
-<<<<<<< HEAD
         public void Parsing_large_entity_label_doesnt_loop()
         {
             using var model = new IO.Memory.MemoryModel(ef2x3);
@@ -819,9 +818,7 @@
         }
 
         [TestMethod]
-=======
         [Ignore("Slow test")]
->>>>>>> 954f01c7
         // this is a meta tast of the large stream mock-up
         public void LargeStreamTest()
         {
@@ -850,7 +847,6 @@
             }
         }
 
-        [Ignore("Too slow")]
         [TestMethod]
         [Ignore("Slow test")]
         public void ParsingLargeFile()
