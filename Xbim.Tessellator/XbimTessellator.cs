--- conflicted
+++ resolved
@@ -1,604 +1,587 @@
-using System;
-using System.Collections.Generic;
-using System.IO;
-using System.Linq;
-using Xbim.Common;
-using Xbim.Common.Geometry;
-using Xbim.Ifc4.Interfaces;
-using Xbim.Common.XbimExtensions;
-using Xbim.Ifc4.MeasureResource;
-using Microsoft.Extensions.Logging;
-
-namespace Xbim.Tessellator
-{
-    public class XbimTessellator
-    {
-        private readonly IModel _model;
-        private readonly XbimGeometryType _geometryType;
-<<<<<<< HEAD
-        private readonly ILogger _logger;        
-
-        public XbimTessellator(IModel model, XbimGeometryType geometryType, ILogger logger = null)
-        {
-            _model = model;
-            _geometryType = geometryType;
-            _logger = logger;
-=======
-        private readonly bool _reduceLargeCoordinates;
-
-        public XbimTessellator(IModel model, XbimGeometryType geometryType, bool reduceLargeCoordinates = true)
-        {
-            _model = model;
-            _geometryType = geometryType;
-            _reduceLargeCoordinates = reduceLargeCoordinates;
->>>>>>> 7ea8a6d8
-        }
-
-        /// <summary>
-        /// Issue reporting mask. Default reports only open bodies.
-        /// </summary>
-        public XbimTriangulationStatus ReportMask { get; set; } = XbimTriangulationStatus.IsOpenBody;
-
-        /// <summary>
-        /// Returns true if the object can be meshed by the tesselator, if it cannot create an IXbimGeometryObject
-        /// </summary>
-        /// <param name="shape"></param>
-        /// <returns></returns>
-        public bool CanMesh(object shape)
-        {
-            return
-                shape is IIfcFaceBasedSurfaceModel ||
-                shape is IIfcShellBasedSurfaceModel ||
-                shape is IIfcConnectedFaceSet ||
-                shape is IIfcTessellatedFaceSet ||
-                shape is IIfcFacetedBrep;
-        }
-
-        public XbimShapeGeometry Mesh(IIfcRepresentationItem shape)
-        {
-            var fbm = shape as IIfcFaceBasedSurfaceModel;
-            if (fbm != null) return Mesh(fbm);
-            var sbm = shape as IIfcShellBasedSurfaceModel;
-            if (sbm != null) return Mesh(sbm);
-            var cfs = shape as IIfcConnectedFaceSet;
-            if (cfs != null) return Mesh(cfs, false);
-            var fbr = shape as IIfcFacetedBrep;
-            if (fbr != null) return Mesh(fbr);
-            var tfs = shape as IIfcTriangulatedFaceSet;
-            if (tfs != null) return Mesh(tfs);
-            var pfs = shape as IIfcPolygonalFaceSet;
-            if (pfs != null) return Mesh(pfs);
-            throw new ArgumentException("Unsupported representation type for tessellation, " + shape.GetType().Name);
-        }
-
-        public XbimShapeGeometry Mesh(IIfcFaceBasedSurfaceModel faceBasedModel)
-        {
-            var faceSets = new List<IList<IIfcFace>>();
-            foreach (var faceSet in faceBasedModel.FbsmFaces)
-                faceSets.Add(faceSet.CfsFaces.ToList());
-            return Mesh(faceSets, faceBasedModel.EntityLabel, (float)faceBasedModel.Model.ModelFactors.Precision, false);
-        }
-
-        public XbimShapeGeometry Mesh(IIfcShellBasedSurfaceModel shellBasedModel)
-        {
-            return Mesh(shellBasedModel.SbsmBoundary, shellBasedModel.EntityLabel, (float)shellBasedModel.Model.ModelFactors.Precision);
-        }
-
-        public XbimShapeGeometry Mesh(IEnumerable<IIfcShell> shellSet, int entityLabel, float precision)
-        {
-            var shells = new List<IList<IIfcFace>>();
-            foreach (var shell in shellSet)
-            {
-                var closedShell = shell as IIfcClosedShell;
-                var openShell = shell as IIfcOpenShell;
-                if (closedShell != null) shells.Add(closedShell.CfsFaces.ToList());
-                else if (openShell != null) shells.Add(openShell.CfsFaces.ToList());
-            }
-            return Mesh(shells, entityLabel, precision, false);
-        }
-
-        public XbimShapeGeometry Mesh(IIfcConnectedFaceSet connectedFaceSet, bool isIntentiallyClosed)
-        {
-            var faces = new List<IList<IIfcFace>>();
-            faces.Add(connectedFaceSet.CfsFaces.ToList());
-            return Mesh(faces, connectedFaceSet.EntityLabel, (float)connectedFaceSet.Model.ModelFactors.Precision, isIntentiallyClosed);
-        }
-
-        public XbimShapeGeometry Mesh(IIfcFacetedBrep fBRepModel)
-        {
-            return Mesh(fBRepModel.Outer, true);
-        }
-
-        public XbimShapeGeometry Mesh(IEnumerable<IList<IIfcFace>> facesList, int entityLabel, float precision, bool isIntentiallyClosed)
-        {
-            if (_geometryType == XbimGeometryType.PolyhedronBinary)
-                return MeshPolyhedronBinary(facesList, entityLabel, precision, isIntentiallyClosed);
-            if (_geometryType == XbimGeometryType.Polyhedron)
-                return MeshPolyhedronText(facesList, entityLabel, precision, isIntentiallyClosed);
-            throw new Exception("Illegal Geometry type, " + _geometryType);
-        }
-
-        public XbimShapeGeometry Mesh(IIfcTriangulatedFaceSet triangulation)
-        {
-            if (_geometryType == XbimGeometryType.PolyhedronBinary)
-                return MeshPolyhedronBinary(triangulation);
-            if (_geometryType == XbimGeometryType.Polyhedron)
-                return MeshPolyhedronText(triangulation);
-            throw new Exception("Illegal Geometry type, " + _geometryType);
-        }
-
-        public XbimShapeGeometry Mesh(IIfcPolygonalFaceSet triangulation)
-        {
-            if (_geometryType == XbimGeometryType.PolyhedronBinary)
-                return MeshPolyhedronBinary(triangulation);
-            if (_geometryType == XbimGeometryType.Polyhedron)
-                return MeshPolyhedronText(triangulation);
-            throw new Exception("Illegal Geometry type, " + _geometryType);
-        }
-
-        private XbimShapeGeometry MeshPolyhedronText(IIfcTriangulatedFaceSet triangulation)
-        {
-            throw new NotImplementedException();
-        }
-
-        private XbimShapeGeometry MeshPolyhedronText(IIfcPolygonalFaceSet triangulation)
-        {
-            throw new NotImplementedException();
-        }
-
-        private XbimShapeGeometry MeshPolyhedronBinary(IIfcPolygonalFaceSet tess)
-        {
-            var faces = new List<IList<IIfcFace>>();
-            faces.Add(new XbimPolygonalFaceSet(tess));
-            return Mesh(faces, tess.EntityLabel, (float)tess.Model.ModelFactors.Precision, tess.Closed ?? false);
-        }
-
-        private XbimShapeGeometry MeshPolyhedronBinary(IIfcTriangulatedFaceSet triangulation)
-        {
-            var mesh = Triangulate(triangulation);
-            return ToBinaryShapeGeometry(mesh);
-        }
-
-        private XbimShapeGeometry ToBinaryShapeGeometry(params XbimTriangulatedMesh[] meshes)
-        {
-            XbimShapeGeometry shapeGeometry = new XbimShapeGeometry();
-            shapeGeometry.Format = XbimGeometryType.PolyhedronBinary;
-
-            using (var ms = new MemoryStream(0x4000))
-            using (var binaryWriter = new BinaryWriter(ms))
-            {
-                // Write out header
-                uint verticesCount = 0;
-                uint triangleCount = 0;
-                uint facesCount = 0;
-                var boundingBox = XbimRect3D.Empty;
-                bool isAllVolumeDefined = true;
-
-                foreach (var mesh in meshes)
-                {
-                    verticesCount += mesh.VertexCount;
-                    triangleCount += mesh.TriangleCount;
-                    facesCount += (uint)mesh.Faces.Count;
-                    shapeGeometry.Volume += mesh.Volume;
-                    isAllVolumeDefined &= mesh.Volume.HasValue;
-
-                    if (boundingBox.IsEmpty)
-                        boundingBox = mesh.BoundingBox;
-                    else
-                        boundingBox.Union(mesh.BoundingBox);
-                }
-
-                if (!isAllVolumeDefined)
-                    // Reset, if there are non-closed bodies within the collection
-                    shapeGeometry.Volume = null;
-
-                binaryWriter.Write((byte)1); //stream format version			
-                                             // ReSharper disable once RedundantCast
-                binaryWriter.Write((UInt32)verticesCount); //number of vertices
-                binaryWriter.Write(triangleCount); //number of triangles
-
-                // use minimum bbox as a local origin
-                var origin = boundingBox.Min;
-                var isLarge = IsLarge(origin.X) || IsLarge(origin.Y) || IsLarge(origin.Z);
-
-                var vertices = isLarge ?
-                    meshes.SelectMany(t => t.Vertices).Select(v => new Vec3(v.X - origin.X, v.Y - origin.Y, v.Z - origin.Z)) :
-                    meshes.SelectMany(t => t.Vertices);
-
-                foreach (var v in vertices)
-                {
-                    binaryWriter.Write((float)v.X);
-                    binaryWriter.Write((float)v.Y);
-                    binaryWriter.Write((float)v.Z);
-                }
-
-                if (isLarge)
-                {
-                    var bb = boundingBox;
-                    shapeGeometry.BoundingBox = new XbimRect3D(bb.X - origin.X, bb.Y - origin.Y, bb.Z - origin.Z, bb.SizeX, bb.SizeY, bb.SizeZ);
-                    shapeGeometry.LocalShapeDisplacement = new XbimVector3D(origin.X, origin.Y, origin.Z);
-                }
-                else
-                {
-                    shapeGeometry.BoundingBox = boundingBox;
-                }
-
-                // Write faces
-                binaryWriter.Write(facesCount);
-                uint verticesOffset = 0;
-                foreach (var mesh in meshes)
-                {
-                    foreach (var faceGroup in mesh.Faces)
-                    {
-                        var numTrianglesInFace = faceGroup.Value.Count;
-                        //we need to fix this
-                        var planar = (ushort.MaxValue != faceGroup.Key); //we have a mesh of faces that all have the same normals at their vertices
-                        if (!planar) numTrianglesInFace *= -1; //set flag to say multiple normals
-
-                        // ReSharper disable once RedundantCast
-                        binaryWriter.Write((Int32)numTrianglesInFace);
-
-                        bool first = true;
-                        foreach (var triangle in faceGroup.Value)
-                        {
-                            if (planar && first)
-                            {
-                                triangle[0].PackedNormal.Write(binaryWriter);
-                                first = false;
-                            }
-                            WriteIndex(binaryWriter, (uint)triangle[0].StartVertexIndex + verticesOffset, verticesCount);
-                            if (!planar)
-                                triangle[0].PackedNormal.Write(binaryWriter);
-                            WriteIndex(binaryWriter, (uint)triangle[0].NextEdge.StartVertexIndex + verticesOffset, verticesCount);
-                            if (!planar) 
-                                triangle[0].NextEdge.PackedNormal.Write(binaryWriter);
-                            WriteIndex(binaryWriter, (uint)triangle[0].NextEdge.NextEdge.StartVertexIndex + verticesOffset, verticesCount);
-                            if (!planar) 
-                                triangle[0].NextEdge.NextEdge.PackedNormal.Write(binaryWriter);
-                        }
-                    }
-                    verticesOffset += mesh.VertexCount;
-                }
-                binaryWriter.Flush();
-                ((IXbimShapeGeometryData)shapeGeometry).ShapeData = ms.ToArray();
-            }
-            return shapeGeometry;
-<<<<<<< HEAD
-=======
-
-        }
-
-        private bool IsLarge(double coordinate)
-        {
-            if (!_reduceLargeCoordinates)
-                return false;
-
-            return coordinate > _model.ModelFactors.OneMilliMeter * 999999;
->>>>>>> 7ea8a6d8
-        }
-
-        private XbimShapeGeometry ToTextShapeGeometry(params XbimTriangulatedMesh[] meshes)
-        {
-            var shapeGeometry = new XbimShapeGeometry();
-            shapeGeometry.Format = XbimGeometryType.Polyhedron;
-
-            using (var ms = new MemoryStream(0x4000))
-            using (TextWriter textWriter = new StreamWriter(ms))
-            {
-                // Write out header
-                uint verticesCount = 0;
-                uint triangleCount = 0;
-                uint facesCount = 0;
-                var boundingBox = XbimRect3D.Empty;
-                bool isAllVolumeDefined = true;
-
-                foreach (var mesh in meshes)
-                {
-                    verticesCount += mesh.VertexCount;
-                    triangleCount += mesh.TriangleCount;
-                    facesCount += (uint)mesh.Faces.Count;
-                    shapeGeometry.Volume += mesh.Volume;
-                    isAllVolumeDefined &= mesh.Volume.HasValue;
-
-                    if (boundingBox.IsEmpty)
-                        boundingBox = mesh.BoundingBox;
-                    else
-                        boundingBox.Union(mesh.BoundingBox);
-                }
-
-                if (!isAllVolumeDefined)
-                    // Reset, if there are non-closed bodies within the collection
-                    shapeGeometry.Volume = null;
-
-                textWriter.WriteLine("P {0} {1} {2} {3} {4}", 2, verticesCount, facesCount, triangleCount, 0);
-                //write out vertices and normals  
-                textWriter.Write("V");
-
-                foreach (var p in meshes.SelectMany(t => t.Vertices))
-                    textWriter.Write(" {0},{1},{2}", p.X, p.Y, p.Z);
-
-                textWriter.WriteLine();
-
-                //now write out the faces
-                uint verticesOffset = 0;
-                foreach (var mesh in meshes)
-                {
-                    foreach (var faceGroup in mesh.Faces)
-                    {
-                        textWriter.Write("T");
-                        int currentNormal = -1;
-                        foreach (var triangle in faceGroup.Value)
-                        {
-                            var pn1 = triangle[0].PackedNormal.ToUnit16();
-                            var pn2 = triangle[0].NextEdge.PackedNormal.ToUnit16();
-                            var pn3 = triangle[0].NextEdge.NextEdge.PackedNormal.ToUnit16();
-                            if (pn1 != currentNormal)
-                            {
-                                textWriter.Write(" {0}/{1},", triangle[0].StartVertexIndex + verticesOffset, pn1);
-                                currentNormal = pn1;
-                            }
-                            else
-                                textWriter.Write(" {0},", triangle[0].StartVertexIndex + verticesOffset);
-
-                            if (pn1 != pn2)
-                            {
-                                textWriter.Write("{0}/{1},", triangle[0].NextEdge.StartVertexIndex + verticesOffset, pn2);
-                                currentNormal = pn2;
-                            }
-                            else
-                                textWriter.Write("{0},", triangle[0].NextEdge.StartVertexIndex + verticesOffset);
-                            if (pn2 != pn3)
-                            {
-                                textWriter.Write("{0}/{1}", triangle[0].NextEdge.NextEdge.StartVertexIndex + verticesOffset, pn3);
-                                currentNormal = pn3;
-                            }
-                            else
-                                textWriter.Write("{0}", triangle[0].NextEdge.NextEdge.StartVertexIndex + verticesOffset);
-                        }
-                        textWriter.WriteLine();
-                    }
-                    verticesOffset += mesh.VertexCount;
-                }
-                textWriter.Flush();
-                shapeGeometry.BoundingBox = boundingBox;
-                ((IXbimShapeGeometryData)shapeGeometry).ShapeData = ms.ToArray();
-            }
-            return shapeGeometry;
-
-        }
-
-        private bool IsLarge(double coordinate)
-        {
-            return coordinate > _model.ModelFactors.OneMilliMeter * 999999;
-        }
-
-        private XbimShapeGeometry MeshPolyhedronText(IEnumerable<IList<IIfcFace>> facesList, int entityLabel, float precision, bool isIntentionallyClosed)
-        {
-            var meshes = new XbimTriangulatedMesh[facesList.Count()];
-            int index = 0;
-            foreach (var faceList in facesList)
-            {
-                meshes[index] = TriangulateFaces(faceList, entityLabel, precision, isIntentionallyClosed);
-                index++;
-            }
-
-            return ToTextShapeGeometry(meshes);
-        }
-
-        private XbimShapeGeometry MeshPolyhedronBinary(IEnumerable<IList<IIfcFace>> facesList, int entityLabel, float precision, bool isIntentionallyClosed)
-        {
-            var meshes = new XbimTriangulatedMesh[facesList.Count()];
-            int index = 0;
-            foreach (var faceList in facesList)
-            {
-                meshes[index] = TriangulateFaces(faceList, entityLabel, precision, isIntentionallyClosed);
-                index++;
-            }
-            return ToBinaryShapeGeometry(meshes);
-        }
-
-        private XbimTriangulatedMesh TriangulateFaces(IList<IIfcFace> ifcFaces, int entityLabel, float precision, bool isIntentiallyClosed)
-        {
-            var faceId = 0;
-
-            var faceCount = ifcFaces.Count;
-            var triangulatedMesh = new XbimTriangulatedMesh(faceCount, precision);
-            foreach (var ifcFace in ifcFaces)
-            {
-                // improves performance and reduces memory load
-                var tess = new Tess();
-
-                var contours = new List<ContourVertex[]>(/*Count?*/);
-                foreach (var bound in ifcFace.Bounds) // build all the loops
-                {
-                    var polyLoop = bound.Bound as IIfcPolyLoop;
-
-                    if (polyLoop == null) continue; // skip empty faces
-                    var polygon = polyLoop.Polygon;
-
-                    if (polygon.Count < 3) continue; // skip non-polygonal faces
-                    var is3D = (polygon[0].Dim == 3);
-
-                    var contour = new ContourVertex[polygon.Count];
-                    if (bound.Orientation)
-                    {
-                        for (var j = 0; j < polygon.Count; j++)
-                        {
-                            var v = new Vec3(polygon[j].X, polygon[j].Y, is3D ? polygon[j].Z : 0);
-                            triangulatedMesh.AddVertex(v, ref contour[j]);
-                        }
-                    }
-                    else
-                    {
-                        var i = 0;
-                        for (var j = polygon.Count - 1; j >= 0; j--)
-                        {
-                            var v = new Vec3(polygon[j].X, polygon[j].Y, is3D ? polygon[j].Z : 0);
-                            triangulatedMesh.AddVertex(v, ref contour[i]);
-                            i++;
-                        }
-                    }
-                    contours.Add(contour);
-                }
-
-                if (contours.Any())
-                {
-                    if (contours.Count == 1 && contours[0].Length == 3) // its a triangle just grab it
-                    {
-                        triangulatedMesh.AddTriangle(contours[0][0].Data, contours[0][1].Data, contours[0][2].Data, faceId);
-                        faceId++;
-                    }
-                    else  // it is multi-sided and may have holes
-                    {
-                        tess.AddContours(contours);
-
-                        tess.Tessellate(WindingRule.EvenOdd, ElementType.Polygons, 3);
-                        var faceIndices = new List<int>(tess.ElementCount * 3);
-                        var elements = tess.Elements;
-                        var contourVerts = tess.Vertices;
-                        for (var j = 0; j < tess.ElementCount * 3; j++)
-                        {
-                            var idx = contourVerts[elements[j]].Data;
-                            if (idx < 0) //WE HAVE INSERTED A POINT
-                            {
-                                //add it to the mesh
-                                triangulatedMesh.AddVertex(contourVerts[elements[j]].Position, ref contourVerts[elements[j]]);
-                            }
-                            faceIndices.Add(contourVerts[elements[j]].Data);
-                        }
-
-                        if (faceIndices.Count > 0)
-                        {
-                            for (var j = 0; j < tess.ElementCount; j++)
-                            {
-                                var p1 = faceIndices[j * 3];
-                                var p2 = faceIndices[j * 3 + 1];
-                                var p3 = faceIndices[j * 3 + 2];
-                                triangulatedMesh.AddTriangle(p1, p2, p3, faceId);
-                            }
-                            faceId++;
-                        }
-                    }
-                }
-            }
-
-            var status = triangulatedMesh.UnifyMeshOrientation(isIntentiallyClosed, true);
-            ReportStatus(entityLabel, triangulatedMesh.Validate(status));
-            
-            return triangulatedMesh;
-        }
-
-        private void ReportStatus(int entityLabel, XbimTriangulationStatus status)
-        {
-            if (XbimTriangulationStatus.NoIssues != (status & ReportMask))
-            {
-                List<string> issueText = new List<string>();
-
-                if (status.HasFlag(XbimTriangulationStatus.IsOpenBody))
-                    issueText.Add("has open body");
-
-                if (status.HasFlag(XbimTriangulationStatus.WasInvertedBody))
-                    issueText.Add("has been inverted to reflect a positive volume");
-
-                if (status.HasFlag(XbimTriangulationStatus.HasFaultyOrUnconnectedTriangles))
-                    issueText.Add("contains unconnected or faulty triangles not displayed");
-
-                _logger.LogWarning("Shape validation result of #{0}: {1}", entityLabel, string.Join(", ", issueText));
-            }
-        }
-
-        private XbimTriangulatedMesh Triangulate(IIfcTriangulatedFaceSet triangulation)
-        {
-            // Use a single face only
-            const int faceId = 0;
-
-            var precision = (float)triangulation.Model.ModelFactors.Precision;
-            var faceCount = triangulation.CoordIndex.Count();
-            var triangulatedMesh = new XbimTriangulatedMesh(faceCount, precision);
-            // Add all the vertices in to the mesh
-            var vertices = new List<int>(triangulation.Coordinates.CoordList.Count());
-
-            // If normals are provided
-            List<XbimTriplet<IfcParameterValue>> nTriplets = triangulation.Normals.Select(n => n.AsTriplet<IfcParameterValue>()).ToList();
-            List<IEnumerable<IfcPositiveInteger>> normalIndex = new List<IEnumerable<IfcPositiveInteger>>();
-            bool hasPnIndex = triangulation.PnIndex.Any();
-            if (hasPnIndex)
-            {
-                if (triangulation.PnIndex is List<IItemSet<IfcPositiveInteger>>) //the list of triplets has not been flattened
-                {
-                    foreach (var item in triangulation.PnIndex as List<IItemSet<IfcPositiveInteger>>)
-                    {
-                        normalIndex.Add(item);
-                    }
-                }
-                else
-                {
-                    for (int i = 0; i < triangulation.PnIndex.Count; i += 3)
-                    {
-                        var item = new List<IfcPositiveInteger>() { triangulation.PnIndex[i], triangulation.PnIndex[i + 1], triangulation.PnIndex[i + 2] };
-                        normalIndex.Add(item);
-                    }
-                }
-            }
-            else
-            {
-                foreach (var item in triangulation.CoordIndex)
-                {
-                    normalIndex.Add(item);
-                }
-            }
-
-            // Add coordinates
-            foreach (var coord in triangulation.Coordinates.CoordList)
-            {
-                var tpl = coord.AsTriplet<IfcLengthMeasure>();
-                var v = new Vec3(tpl.A, tpl.B, tpl.C);
-                var idx = triangulatedMesh.AddVertex(v);
-                vertices.Add(idx);
-            }
-
-            // Create triangles
-            int tIndex = 0;
-            foreach (var triangleFace in triangulation.CoordIndex)
-            {
-                var tpl = triangleFace.AsTriplet<IfcPositiveInteger>();
-                var edges = triangulatedMesh.AddTriangle(vertices[(int)tpl.A - 1], vertices[(int)tpl.B - 1], vertices[(int)tpl.C - 1], faceId);
-
-                // If there are normals given
-                if (nTriplets.Count > 0)
-                {
-                    var normalsIndexTpl = normalIndex[tIndex].AsTriplet();
-                    // Use given normals
-                    edges[0].Normal = new Vec3(nTriplets[(int)normalsIndexTpl.A - 1]);
-                    edges[1].Normal = new Vec3(nTriplets[(int)normalsIndexTpl.B - 1]);
-                    edges[2].Normal = new Vec3(nTriplets[(int)normalsIndexTpl.C - 1]);
-                }
-
-                tIndex++;
-            }
-
-            // If not marked as closed, don't go for orientation alignment
-            XbimTriangulationStatus? status = null;
-            if (triangulation.Closed ?? false)
-                // It makes no sense to align a mesh which isn't meant to have an orientation
-                status = triangulatedMesh.UnifyMeshOrientation(true, nTriplets.Count == 0);
-            else
-                // So only balance normals (and if not provided already, compute normals)
-                triangulatedMesh.BalanceNormals(nTriplets.Count == 0);
-
-            ReportStatus(triangulation.EntityLabel, triangulatedMesh.Validate(status));
-
-            return triangulatedMesh;
-        }
-
-        private void WriteIndex(BinaryWriter bw, UInt32 index, UInt32 maxInt)
-        {
-            if (maxInt <= 0xFF)
-                bw.Write((byte)index);
-            else if (maxInt <= 0xFFFF)
-                bw.Write((UInt16)index);
-            else
-                bw.Write(index);
-        }
-    }
+using System;
+using System.Collections.Generic;
+using System.IO;
+using System.Linq;
+using Xbim.Common;
+using Xbim.Common.Geometry;
+using Xbim.Ifc4.Interfaces;
+using Xbim.Common.XbimExtensions;
+using Xbim.Ifc4.MeasureResource;
+using Microsoft.Extensions.Logging;
+
+namespace Xbim.Tessellator
+{
+    public class XbimTessellator
+    {
+        private readonly IModel _model;
+        private readonly XbimGeometryType _geometryType;
+        private readonly bool _reduceLargeCoordinates;
+        private readonly ILogger _logger;        
+
+        public XbimTessellator(IModel model, XbimGeometryType geometryType, bool reduceLargeCoordinates = true, ILogger logger = null)
+        {
+            _model = model;
+            _geometryType = geometryType;
+            _reduceLargeCoordinates = reduceLargeCoordinates;
+            _logger = logger;
+        }
+
+        /// <summary>
+        /// Issue reporting mask. Default reports only open bodies.
+        /// </summary>
+        public XbimTriangulationStatus ReportMask { get; set; } = XbimTriangulationStatus.IsOpenBody;
+
+        /// <summary>
+        /// Returns true if the object can be meshed by the tesselator, if it cannot create an IXbimGeometryObject
+        /// </summary>
+        /// <param name="shape"></param>
+        /// <returns></returns>
+        public bool CanMesh(object shape)
+        {
+            return
+                shape is IIfcFaceBasedSurfaceModel ||
+                shape is IIfcShellBasedSurfaceModel ||
+                shape is IIfcConnectedFaceSet ||
+                shape is IIfcTessellatedFaceSet ||
+                shape is IIfcFacetedBrep;
+        }
+
+        public XbimShapeGeometry Mesh(IIfcRepresentationItem shape)
+        {
+            var fbm = shape as IIfcFaceBasedSurfaceModel;
+            if (fbm != null) return Mesh(fbm);
+            var sbm = shape as IIfcShellBasedSurfaceModel;
+            if (sbm != null) return Mesh(sbm);
+            var cfs = shape as IIfcConnectedFaceSet;
+            if (cfs != null) return Mesh(cfs, false);
+            var fbr = shape as IIfcFacetedBrep;
+            if (fbr != null) return Mesh(fbr);
+            var tfs = shape as IIfcTriangulatedFaceSet;
+            if (tfs != null) return Mesh(tfs);
+            var pfs = shape as IIfcPolygonalFaceSet;
+            if (pfs != null) return Mesh(pfs);
+            throw new ArgumentException("Unsupported representation type for tessellation, " + shape.GetType().Name);
+        }
+
+        public XbimShapeGeometry Mesh(IIfcFaceBasedSurfaceModel faceBasedModel)
+        {
+            var faceSets = new List<IList<IIfcFace>>();
+            foreach (var faceSet in faceBasedModel.FbsmFaces)
+                faceSets.Add(faceSet.CfsFaces.ToList());
+            return Mesh(faceSets, faceBasedModel.EntityLabel, (float)faceBasedModel.Model.ModelFactors.Precision, false);
+        }
+
+        public XbimShapeGeometry Mesh(IIfcShellBasedSurfaceModel shellBasedModel)
+        {
+            return Mesh(shellBasedModel.SbsmBoundary, shellBasedModel.EntityLabel, (float)shellBasedModel.Model.ModelFactors.Precision);
+        }
+
+        public XbimShapeGeometry Mesh(IEnumerable<IIfcShell> shellSet, int entityLabel, float precision)
+        {
+            var shells = new List<IList<IIfcFace>>();
+            foreach (var shell in shellSet)
+            {
+                var closedShell = shell as IIfcClosedShell;
+                var openShell = shell as IIfcOpenShell;
+                if (closedShell != null) shells.Add(closedShell.CfsFaces.ToList());
+                else if (openShell != null) shells.Add(openShell.CfsFaces.ToList());
+            }
+            return Mesh(shells, entityLabel, precision, false);
+        }
+
+        public XbimShapeGeometry Mesh(IIfcConnectedFaceSet connectedFaceSet, bool isIntentiallyClosed)
+        {
+            var faces = new List<IList<IIfcFace>>();
+            faces.Add(connectedFaceSet.CfsFaces.ToList());
+            return Mesh(faces, connectedFaceSet.EntityLabel, (float)connectedFaceSet.Model.ModelFactors.Precision, isIntentiallyClosed);
+        }
+
+        public XbimShapeGeometry Mesh(IIfcFacetedBrep fBRepModel)
+        {
+            return Mesh(fBRepModel.Outer, true);
+        }
+
+        public XbimShapeGeometry Mesh(IEnumerable<IList<IIfcFace>> facesList, int entityLabel, float precision, bool isIntentiallyClosed)
+        {
+            if (_geometryType == XbimGeometryType.PolyhedronBinary)
+                return MeshPolyhedronBinary(facesList, entityLabel, precision, isIntentiallyClosed);
+            if (_geometryType == XbimGeometryType.Polyhedron)
+                return MeshPolyhedronText(facesList, entityLabel, precision, isIntentiallyClosed);
+            throw new Exception("Illegal Geometry type, " + _geometryType);
+        }
+
+        public XbimShapeGeometry Mesh(IIfcTriangulatedFaceSet triangulation)
+        {
+            if (_geometryType == XbimGeometryType.PolyhedronBinary)
+                return MeshPolyhedronBinary(triangulation);
+            if (_geometryType == XbimGeometryType.Polyhedron)
+                return MeshPolyhedronText(triangulation);
+            throw new Exception("Illegal Geometry type, " + _geometryType);
+        }
+
+        public XbimShapeGeometry Mesh(IIfcPolygonalFaceSet triangulation)
+        {
+            if (_geometryType == XbimGeometryType.PolyhedronBinary)
+                return MeshPolyhedronBinary(triangulation);
+            if (_geometryType == XbimGeometryType.Polyhedron)
+                return MeshPolyhedronText(triangulation);
+            throw new Exception("Illegal Geometry type, " + _geometryType);
+        }
+
+        private XbimShapeGeometry MeshPolyhedronText(IIfcTriangulatedFaceSet triangulation)
+        {
+            throw new NotImplementedException();
+        }
+
+        private XbimShapeGeometry MeshPolyhedronText(IIfcPolygonalFaceSet triangulation)
+        {
+            throw new NotImplementedException();
+        }
+
+        private XbimShapeGeometry MeshPolyhedronBinary(IIfcPolygonalFaceSet tess)
+        {
+            var faces = new List<IList<IIfcFace>>();
+            faces.Add(new XbimPolygonalFaceSet(tess));
+            return Mesh(faces, tess.EntityLabel, (float)tess.Model.ModelFactors.Precision, tess.Closed ?? false);
+        }
+
+        private XbimShapeGeometry MeshPolyhedronBinary(IIfcTriangulatedFaceSet triangulation)
+        {
+            var mesh = Triangulate(triangulation);
+            return ToBinaryShapeGeometry(mesh);
+        }
+
+        private XbimShapeGeometry ToBinaryShapeGeometry(params XbimTriangulatedMesh[] meshes)
+        {
+            XbimShapeGeometry shapeGeometry = new XbimShapeGeometry();
+            shapeGeometry.Format = XbimGeometryType.PolyhedronBinary;
+
+            using (var ms = new MemoryStream(0x4000))
+            using (var binaryWriter = new BinaryWriter(ms))
+            {
+                // Write out header
+                uint verticesCount = 0;
+                uint triangleCount = 0;
+                uint facesCount = 0;
+                var boundingBox = XbimRect3D.Empty;
+                bool isAllVolumeDefined = true;
+
+                foreach (var mesh in meshes)
+                {
+                    verticesCount += mesh.VertexCount;
+                    triangleCount += mesh.TriangleCount;
+                    facesCount += (uint)mesh.Faces.Count;
+                    shapeGeometry.Volume += mesh.Volume;
+                    isAllVolumeDefined &= mesh.Volume.HasValue;
+
+                    if (boundingBox.IsEmpty)
+                        boundingBox = mesh.BoundingBox;
+                    else
+                        boundingBox.Union(mesh.BoundingBox);
+                }
+
+                if (!isAllVolumeDefined)
+                    // Reset, if there are non-closed bodies within the collection
+                    shapeGeometry.Volume = null;
+
+                binaryWriter.Write((byte)1); //stream format version			
+                                             // ReSharper disable once RedundantCast
+                binaryWriter.Write((UInt32)verticesCount); //number of vertices
+                binaryWriter.Write(triangleCount); //number of triangles
+
+                // use minimum bbox as a local origin
+                var origin = boundingBox.Min;
+                var isLarge = IsLarge(origin.X) || IsLarge(origin.Y) || IsLarge(origin.Z);
+
+                var vertices = isLarge ?
+                    meshes.SelectMany(t => t.Vertices).Select(v => new Vec3(v.X - origin.X, v.Y - origin.Y, v.Z - origin.Z)) :
+                    meshes.SelectMany(t => t.Vertices);
+
+                foreach (var v in vertices)
+                {
+                    binaryWriter.Write((float)v.X);
+                    binaryWriter.Write((float)v.Y);
+                    binaryWriter.Write((float)v.Z);
+                }
+
+                if (isLarge)
+                {
+                    var bb = boundingBox;
+                    shapeGeometry.BoundingBox = new XbimRect3D(bb.X - origin.X, bb.Y - origin.Y, bb.Z - origin.Z, bb.SizeX, bb.SizeY, bb.SizeZ);
+                    shapeGeometry.LocalShapeDisplacement = new XbimVector3D(origin.X, origin.Y, origin.Z);
+                }
+                else
+                {
+                    shapeGeometry.BoundingBox = boundingBox;
+                }
+
+                // Write faces
+                binaryWriter.Write(facesCount);
+                uint verticesOffset = 0;
+                foreach (var mesh in meshes)
+                {
+                    foreach (var faceGroup in mesh.Faces)
+                    {
+                        var numTrianglesInFace = faceGroup.Value.Count;
+                        //we need to fix this
+                        var planar = (ushort.MaxValue != faceGroup.Key); //we have a mesh of faces that all have the same normals at their vertices
+                        if (!planar) numTrianglesInFace *= -1; //set flag to say multiple normals
+
+                        // ReSharper disable once RedundantCast
+                        binaryWriter.Write((Int32)numTrianglesInFace);
+
+                        bool first = true;
+                        foreach (var triangle in faceGroup.Value)
+                        {
+                            if (planar && first)
+                            {
+                                triangle[0].PackedNormal.Write(binaryWriter);
+                                first = false;
+                            }
+                            WriteIndex(binaryWriter, (uint)triangle[0].StartVertexIndex + verticesOffset, verticesCount);
+                            if (!planar)
+                                triangle[0].PackedNormal.Write(binaryWriter);
+                            WriteIndex(binaryWriter, (uint)triangle[0].NextEdge.StartVertexIndex + verticesOffset, verticesCount);
+                            if (!planar) 
+                                triangle[0].NextEdge.PackedNormal.Write(binaryWriter);
+                            WriteIndex(binaryWriter, (uint)triangle[0].NextEdge.NextEdge.StartVertexIndex + verticesOffset, verticesCount);
+                            if (!planar) 
+                                triangle[0].NextEdge.NextEdge.PackedNormal.Write(binaryWriter);
+                        }
+                    }
+                    verticesOffset += mesh.VertexCount;
+                }
+                binaryWriter.Flush();
+                ((IXbimShapeGeometryData)shapeGeometry).ShapeData = ms.ToArray();
+            }
+            return shapeGeometry;
+        }
+
+        private XbimShapeGeometry ToTextShapeGeometry(params XbimTriangulatedMesh[] meshes)
+        {
+            var shapeGeometry = new XbimShapeGeometry();
+            shapeGeometry.Format = XbimGeometryType.Polyhedron;
+
+            using (var ms = new MemoryStream(0x4000))
+            using (TextWriter textWriter = new StreamWriter(ms))
+            {
+                // Write out header
+                uint verticesCount = 0;
+                uint triangleCount = 0;
+                uint facesCount = 0;
+                var boundingBox = XbimRect3D.Empty;
+                bool isAllVolumeDefined = true;
+
+                foreach (var mesh in meshes)
+                {
+                    verticesCount += mesh.VertexCount;
+                    triangleCount += mesh.TriangleCount;
+                    facesCount += (uint)mesh.Faces.Count;
+                    shapeGeometry.Volume += mesh.Volume;
+                    isAllVolumeDefined &= mesh.Volume.HasValue;
+
+                    if (boundingBox.IsEmpty)
+                        boundingBox = mesh.BoundingBox;
+                    else
+                        boundingBox.Union(mesh.BoundingBox);
+                }
+
+                if (!isAllVolumeDefined)
+                    // Reset, if there are non-closed bodies within the collection
+                    shapeGeometry.Volume = null;
+
+                textWriter.WriteLine("P {0} {1} {2} {3} {4}", 2, verticesCount, facesCount, triangleCount, 0);
+                //write out vertices and normals  
+                textWriter.Write("V");
+
+                foreach (var p in meshes.SelectMany(t => t.Vertices))
+                    textWriter.Write(" {0},{1},{2}", p.X, p.Y, p.Z);
+
+                textWriter.WriteLine();
+
+                //now write out the faces
+                uint verticesOffset = 0;
+                foreach (var mesh in meshes)
+                {
+                    foreach (var faceGroup in mesh.Faces)
+                    {
+                        textWriter.Write("T");
+                        int currentNormal = -1;
+                        foreach (var triangle in faceGroup.Value)
+                        {
+                            var pn1 = triangle[0].PackedNormal.ToUnit16();
+                            var pn2 = triangle[0].NextEdge.PackedNormal.ToUnit16();
+                            var pn3 = triangle[0].NextEdge.NextEdge.PackedNormal.ToUnit16();
+                            if (pn1 != currentNormal)
+                            {
+                                textWriter.Write(" {0}/{1},", triangle[0].StartVertexIndex + verticesOffset, pn1);
+                                currentNormal = pn1;
+                            }
+                            else
+                                textWriter.Write(" {0},", triangle[0].StartVertexIndex + verticesOffset);
+
+                            if (pn1 != pn2)
+                            {
+                                textWriter.Write("{0}/{1},", triangle[0].NextEdge.StartVertexIndex + verticesOffset, pn2);
+                                currentNormal = pn2;
+                            }
+                            else
+                                textWriter.Write("{0},", triangle[0].NextEdge.StartVertexIndex + verticesOffset);
+                            if (pn2 != pn3)
+                            {
+                                textWriter.Write("{0}/{1}", triangle[0].NextEdge.NextEdge.StartVertexIndex + verticesOffset, pn3);
+                                currentNormal = pn3;
+                            }
+                            else
+                                textWriter.Write("{0}", triangle[0].NextEdge.NextEdge.StartVertexIndex + verticesOffset);
+                        }
+                        textWriter.WriteLine();
+                    }
+                    verticesOffset += mesh.VertexCount;
+                }
+                textWriter.Flush();
+                shapeGeometry.BoundingBox = boundingBox;
+                ((IXbimShapeGeometryData)shapeGeometry).ShapeData = ms.ToArray();
+            }
+            return shapeGeometry;
+
+        }
+
+        private bool IsLarge(double coordinate)
+        {
+            if (!_reduceLargeCoordinates)
+                return false;
+
+            return coordinate > _model.ModelFactors.OneMilliMeter * 999999;
+        }
+
+        private XbimShapeGeometry MeshPolyhedronText(IEnumerable<IList<IIfcFace>> facesList, int entityLabel, float precision, bool isIntentionallyClosed)
+        {
+            var meshes = new XbimTriangulatedMesh[facesList.Count()];
+            int index = 0;
+            foreach (var faceList in facesList)
+            {
+                meshes[index] = TriangulateFaces(faceList, entityLabel, precision, isIntentionallyClosed);
+                index++;
+            }
+
+            return ToTextShapeGeometry(meshes);
+        }
+
+        private XbimShapeGeometry MeshPolyhedronBinary(IEnumerable<IList<IIfcFace>> facesList, int entityLabel, float precision, bool isIntentionallyClosed)
+        {
+            var meshes = new XbimTriangulatedMesh[facesList.Count()];
+            int index = 0;
+            foreach (var faceList in facesList)
+            {
+                meshes[index] = TriangulateFaces(faceList, entityLabel, precision, isIntentionallyClosed);
+                index++;
+            }
+            return ToBinaryShapeGeometry(meshes);
+        }
+
+        private XbimTriangulatedMesh TriangulateFaces(IList<IIfcFace> ifcFaces, int entityLabel, float precision, bool isIntentiallyClosed)
+        {
+            var faceId = 0;
+
+            var faceCount = ifcFaces.Count;
+            var triangulatedMesh = new XbimTriangulatedMesh(faceCount, precision);
+            foreach (var ifcFace in ifcFaces)
+            {
+                // improves performance and reduces memory load
+                var tess = new Tess();
+
+                var contours = new List<ContourVertex[]>(/*Count?*/);
+                foreach (var bound in ifcFace.Bounds) // build all the loops
+                {
+                    var polyLoop = bound.Bound as IIfcPolyLoop;
+
+                    if (polyLoop == null) continue; // skip empty faces
+                    var polygon = polyLoop.Polygon;
+
+                    if (polygon.Count < 3) continue; // skip non-polygonal faces
+                    var is3D = (polygon[0].Dim == 3);
+
+                    var contour = new ContourVertex[polygon.Count];
+                    if (bound.Orientation)
+                    {
+                        for (var j = 0; j < polygon.Count; j++)
+                        {
+                            var v = new Vec3(polygon[j].X, polygon[j].Y, is3D ? polygon[j].Z : 0);
+                            triangulatedMesh.AddVertex(v, ref contour[j]);
+                        }
+                    }
+                    else
+                    {
+                        var i = 0;
+                        for (var j = polygon.Count - 1; j >= 0; j--)
+                        {
+                            var v = new Vec3(polygon[j].X, polygon[j].Y, is3D ? polygon[j].Z : 0);
+                            triangulatedMesh.AddVertex(v, ref contour[i]);
+                            i++;
+                        }
+                    }
+                    contours.Add(contour);
+                }
+
+                if (contours.Any())
+                {
+                    if (contours.Count == 1 && contours[0].Length == 3) // its a triangle just grab it
+                    {
+                        triangulatedMesh.AddTriangle(contours[0][0].Data, contours[0][1].Data, contours[0][2].Data, faceId);
+                        faceId++;
+                    }
+                    else  // it is multi-sided and may have holes
+                    {
+                        tess.AddContours(contours);
+
+                        tess.Tessellate(WindingRule.EvenOdd, ElementType.Polygons, 3);
+                        var faceIndices = new List<int>(tess.ElementCount * 3);
+                        var elements = tess.Elements;
+                        var contourVerts = tess.Vertices;
+                        for (var j = 0; j < tess.ElementCount * 3; j++)
+                        {
+                            var idx = contourVerts[elements[j]].Data;
+                            if (idx < 0) //WE HAVE INSERTED A POINT
+                            {
+                                //add it to the mesh
+                                triangulatedMesh.AddVertex(contourVerts[elements[j]].Position, ref contourVerts[elements[j]]);
+                            }
+                            faceIndices.Add(contourVerts[elements[j]].Data);
+                        }
+
+                        if (faceIndices.Count > 0)
+                        {
+                            for (var j = 0; j < tess.ElementCount; j++)
+                            {
+                                var p1 = faceIndices[j * 3];
+                                var p2 = faceIndices[j * 3 + 1];
+                                var p3 = faceIndices[j * 3 + 2];
+                                triangulatedMesh.AddTriangle(p1, p2, p3, faceId);
+                            }
+                            faceId++;
+                        }
+                    }
+                }
+            }
+
+            var status = triangulatedMesh.UnifyMeshOrientation(isIntentiallyClosed, true);
+            ReportStatus(entityLabel, triangulatedMesh.Validate(status));
+            
+            return triangulatedMesh;
+        }
+
+        private void ReportStatus(int entityLabel, XbimTriangulationStatus status)
+        {
+            if (XbimTriangulationStatus.NoIssues != (status & ReportMask))
+            {
+                List<string> issueText = new List<string>();
+
+                if (status.HasFlag(XbimTriangulationStatus.IsOpenBody))
+                    issueText.Add("has open body");
+
+                if (status.HasFlag(XbimTriangulationStatus.WasInvertedBody))
+                    issueText.Add("has been inverted to reflect a positive volume");
+
+                if (status.HasFlag(XbimTriangulationStatus.HasFaultyOrUnconnectedTriangles))
+                    issueText.Add("contains unconnected or faulty triangles not displayed");
+
+                _logger.LogWarning("Shape validation result of #{0}: {1}", entityLabel, string.Join(", ", issueText));
+            }
+        }
+
+        private XbimTriangulatedMesh Triangulate(IIfcTriangulatedFaceSet triangulation)
+        {
+            // Use a single face only
+            const int faceId = 0;
+
+            var precision = (float)triangulation.Model.ModelFactors.Precision;
+            var faceCount = triangulation.CoordIndex.Count();
+            var triangulatedMesh = new XbimTriangulatedMesh(faceCount, precision);
+            // Add all the vertices in to the mesh
+            var vertices = new List<int>(triangulation.Coordinates.CoordList.Count());
+
+            // If normals are provided
+            List<XbimTriplet<IfcParameterValue>> nTriplets = triangulation.Normals.Select(n => n.AsTriplet<IfcParameterValue>()).ToList();
+            List<IEnumerable<IfcPositiveInteger>> normalIndex = new List<IEnumerable<IfcPositiveInteger>>();
+            bool hasPnIndex = triangulation.PnIndex.Any();
+            if (hasPnIndex)
+            {
+                if (triangulation.PnIndex is List<IItemSet<IfcPositiveInteger>>) //the list of triplets has not been flattened
+                {
+                    foreach (var item in triangulation.PnIndex as List<IItemSet<IfcPositiveInteger>>)
+                    {
+                        normalIndex.Add(item);
+                    }
+                }
+                else
+                {
+                    for (int i = 0; i < triangulation.PnIndex.Count; i += 3)
+                    {
+                        var item = new List<IfcPositiveInteger>() { triangulation.PnIndex[i], triangulation.PnIndex[i + 1], triangulation.PnIndex[i + 2] };
+                        normalIndex.Add(item);
+                    }
+                }
+            }
+            else
+            {
+                foreach (var item in triangulation.CoordIndex)
+                {
+                    normalIndex.Add(item);
+                }
+            }
+
+            // Add coordinates
+            foreach (var coord in triangulation.Coordinates.CoordList)
+            {
+                var tpl = coord.AsTriplet<IfcLengthMeasure>();
+                var v = new Vec3(tpl.A, tpl.B, tpl.C);
+                var idx = triangulatedMesh.AddVertex(v);
+                vertices.Add(idx);
+            }
+
+            // Create triangles
+            int tIndex = 0;
+            foreach (var triangleFace in triangulation.CoordIndex)
+            {
+                var tpl = triangleFace.AsTriplet<IfcPositiveInteger>();
+                var edges = triangulatedMesh.AddTriangle(vertices[(int)tpl.A - 1], vertices[(int)tpl.B - 1], vertices[(int)tpl.C - 1], faceId);
+
+                // If there are normals given
+                if (nTriplets.Count > 0)
+                {
+                    var normalsIndexTpl = normalIndex[tIndex].AsTriplet();
+                    // Use given normals
+                    edges[0].Normal = new Vec3(nTriplets[(int)normalsIndexTpl.A - 1]);
+                    edges[1].Normal = new Vec3(nTriplets[(int)normalsIndexTpl.B - 1]);
+                    edges[2].Normal = new Vec3(nTriplets[(int)normalsIndexTpl.C - 1]);
+                }
+
+                tIndex++;
+            }
+
+            // If not marked as closed, don't go for orientation alignment
+            XbimTriangulationStatus? status = null;
+            if (triangulation.Closed ?? false)
+                // It makes no sense to align a mesh which isn't meant to have an orientation
+                status = triangulatedMesh.UnifyMeshOrientation(true, nTriplets.Count == 0);
+            else
+                // So only balance normals (and if not provided already, compute normals)
+                triangulatedMesh.BalanceNormals(nTriplets.Count == 0);
+
+            ReportStatus(triangulation.EntityLabel, triangulatedMesh.Validate(status));
+
+            return triangulatedMesh;
+        }
+
+        private void WriteIndex(BinaryWriter bw, UInt32 index, UInt32 maxInt)
+        {
+            if (maxInt <= 0xFF)
+                bw.Write((byte)index);
+            else if (maxInt <= 0xFFFF)
+                bw.Write((UInt16)index);
+            else
+                bw.Write(index);
+        }
+    }
 }