﻿<?xml version="1.0" encoding="utf-8"?>
<package xmlns="http://schemas.microsoft.com/packaging/2011/10/nuspec.xsd">
  <metadata>
    <id>Xbim.Essentials</id>
<<<<<<< HEAD
    <version>4.0.25</version>
=======
    <version>4.0.27-V001</version>
>>>>>>> 5f9b8992
    <title>xBIM Essentials</title>
    <authors>xBIM Team</authors>
    <owners>Steve Lockley, Martin Cerny</owners>
    <licenseUrl>https://raw.githubusercontent.com/xBimTeam/XbimEssentials/master/LICENCE.md</licenseUrl>
    <projectUrl>https://github.com/xBimTeam/</projectUrl>
    <iconUrl>https://avatars1.githubusercontent.com/u/2284875?v=3&amp;s=240</iconUrl>
    <requireLicenseAcceptance>true</requireLicenseAcceptance>
    <description>
      xBIM Essentials 4 provides support for Ifc2x2, Ifc2x3 and Ifc4 Addendum 1. 
      This release provides IfcStore, a single point for opening any Ifc file, including XML, STEP21 and IFCZIP formats.
      All programmatic access to Ifc Entities is through a single interface, allowing one code base to work with all Ifc formats.
      Ifc4 is the default interface future proofing your development work.
      This release replaces Xbim Essentials 3 but minor code reafactoring will be required, XbimModel is deprecated in favour of IfcStore.
    </description>
    <summary>The .Net toolkit for developing BIM applications based on the IFC standards. Essential support for the IFC2x3 and IFC4 data models</summary>
    <releaseNotes>Support for IFC4</releaseNotes>
    <language>en-GB</language>
    <tags>BIM, IFC, IfcXml, IfcZip, Ifc4,  COBie, .Net, C#, BuildingSmart</tags>
    <dependencies>
      <dependency id="log4net" version="2.0.5" />
      <dependency id="ManagedEsent" version="1.9.4" />
      <dependency id="SharpZipLib" version="0.86.0" />
    </dependencies>
  </metadata>
  <files>
    <file src="Output\Release\Xbim.CobieExpress.dll"    target="lib\net40\Xbim.CobieExpress.dll" />
    <file src="Output\Release\Xbim.Common.dll"          target="lib\net40\Xbim.Common.dll" />
    <file src="Output\Release\Xbim.Ifc.Extensions.dll"  target="lib\net40\Xbim.Ifc.Extensions.dll" />
    <file src="Output\Release\Xbim.Ifc2x3.dll"          target="lib\net40\Xbim.Ifc2x3.dll" />
    <file src="Output\Release\Xbim.Ifc2x3.IO.dll"       target="lib\net40\Xbim.Ifc2x3.IO.dll" />
    <file src="Output\Release\Xbim.Ifc4.dll"            target="lib\net40\Xbim.Ifc4.dll" />
    <file src="Output\Release\Xbim.Ifc.dll"             target="lib\net40\Xbim.Ifc.dll" />
    <file src="Output\Release\Xbim.IO.dll"              target="lib\net40\Xbim.IO.dll" />
    <file src="Output\Release\Xbim.Tessellator.dll"     target="lib\net40\Xbim.Tessellator.dll" />
    <file src="Output\Release\Xbim.CobieExpress.pdb"    target="lib\net40\Xbim.CobieExpress.pdb" />
    <file src="Output\Release\Xbim.Common.pdb"          target="lib\net40\Xbim.Common.pdb" />
    <file src="Output\Release\Xbim.Ifc.Extensions.pdb"  target="lib\net40\Xbim.Ifc.Extensions.pdb" />
    <file src="Output\Release\Xbim.Ifc2x3.IO.pdb"       target="lib\net40\Xbim.Ifc2x3.IO.pdb" />
    <file src="Output\Release\Xbim.Ifc2x3.pdb"          target="lib\net40\Xbim.Ifc2x3.pdb" />
    <file src="Output\Release\Xbim.Ifc4.pdb"            target="lib\net40\Xbim.Ifc4.pdb" />
    <file src="Output\Release\Xbim.Ifc.pdb"             target="lib\net40\Xbim.Ifc.pdb" />
    <file src="Output\Release\Xbim.IO.pdb"              target="lib\net40\Xbim.IO.pdb" />
    <file src="Output\Release\Xbim.Tessellator.pdb"     target="lib\net40\Xbim.Tessellator.pdb" />
    <file src="Output\Release\Xbim.CobieExpress.XML"    target="lib\net40\Xbim.CobieExpress.XML" />
    <file src="Output\Release\Xbim.Common.XML"          target="lib\net40\Xbim.Common.XML" />
    <file src="Output\Release\Xbim.Ifc.Extensions.XML"  target="lib\net40\Xbim.Ifc.Extensions.XML" />
    <file src="Output\Release\Xbim.Ifc2x3.IO.XML"       target="lib\net40\Xbim.Ifc2x3.IO.XML" />
    <file src="Output\Release\Xbim.Ifc2x3.XML"          target="lib\net40\Xbim.Ifc2x3.XML" />
    <file src="Output\Release\Xbim.Ifc4.XML"            target="lib\net40\Xbim.Ifc4.XML" />
    <file src="Output\Release\Xbim.Ifc.XML"            	target="lib\net40\Xbim.Ifc.XML" />
    <file src="Output\Release\Xbim.IO.XML"              target="lib\net40\Xbim.IO.XML" />
    <file src="Output\Release\Xbim.Tessellator.XML"     target="lib\net40\Xbim.Tessellator.XML" />
    <file src="Install.ps1"                             target="tools\Install.ps1" />
  </files>
</package><|MERGE_RESOLUTION|>--- conflicted
+++ resolved
@@ -2,11 +2,7 @@
 <package xmlns="http://schemas.microsoft.com/packaging/2011/10/nuspec.xsd">
   <metadata>
     <id>Xbim.Essentials</id>
-<<<<<<< HEAD
-    <version>4.0.25</version>
-=======
-    <version>4.0.27-V001</version>
->>>>>>> 5f9b8992
+    <version>4.0.26</version>
     <title>xBIM Essentials</title>
     <authors>xBIM Team</authors>
     <owners>Steve Lockley, Martin Cerny</owners>
