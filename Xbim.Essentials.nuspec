--- conflicted
+++ resolved
@@ -2,11 +2,7 @@
 <package xmlns="http://schemas.microsoft.com/packaging/2011/10/nuspec.xsd">
     <metadata>
         <id>Xbim.Essentials</id>
-<<<<<<< HEAD
-        <version>4.0.0-V128</version>
-=======
-        <version>4.0.0-V132</version>
->>>>>>> 70c81c31
+        <version>4.0.0-V133</version>
         <title>xBIM Essentials 4</title>
         <authors>xBIM team</authors>
         <owners>Steve Lockley</owners>
