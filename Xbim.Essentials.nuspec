--- conflicted
+++ resolved
@@ -1,15 +1,9 @@
 ﻿<?xml version="1.0" encoding="utf-8"?>
 <package xmlns="http://schemas.microsoft.com/packaging/2011/10/nuspec.xsd">
   <metadata>
-<<<<<<< HEAD
-    <id>Xbim.Essentials.4</id>
-    <version>4.0.1-V002</version>
-    <title>xBIM Essentials 4</title>
-=======
     <id>Xbim.Essentials</id>
     <version>4.0.22</version>
     <title>xBIM Essentials</title>
->>>>>>> 4feb1e71
     <authors>xBIM Team</authors>
     <owners>Steve Lockley, Martin Cerny</owners>
     <licenseUrl>https://raw.githubusercontent.com/xBimTeam/XbimEssentials/master/LICENCE.md</licenseUrl>
