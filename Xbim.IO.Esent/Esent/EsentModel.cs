﻿using Microsoft.Extensions.Logging;
using System;
using System.Collections.Generic;
using System.Diagnostics;
using System.Globalization;
using System.IO;
using System.Linq;
using Xbim.Common;
using Xbim.Common.Exceptions;
using Xbim.Common.Federation;
using Xbim.Common.Geometry;
using Xbim.Common.Configuration;
using Xbim.Common.Metadata;
using Xbim.Common.Step21;
using System.Runtime.InteropServices;

namespace Xbim.IO.Esent
{
    /// <summary>
    /// IModel implementation for Esent DB based model support
    /// </summary>
    /// <remarks>Esent is a data storage system deployed automatically on Microsoft Windows machines.
    /// Consequently this IModel is only supported on Windows Operating Systems</remarks>
    public class EsentModel : IModel, IFederatedModel, IDisposable
    {
        #region Fields


        #region Model state fields

        protected PersistedEntityInstanceCache InstanceCache;
        internal PersistedEntityInstanceCache Cache
        {
            get { return InstanceCache; }
        }

        private bool _disposed;

        private EsentEntityCursor _editTransactionEntityCursor;

        

        private bool _deleteOnClose;


        private int _codePageOverrideForStepFiles = -1;

        /// <summary>
        /// An identifier that an application can use to identify this model uniquely
        /// </summary>
        public int UserDefinedId { get; set; }

        #endregion

        //Object that manages geometry conversion etc
        private string _importFilePath;

        private IEntityFactory _factory;
        public IEntityFactory Factory { get { return _factory; } }

        public ExpressMetaData Metadata { get; private set; }
        #endregion

        /// <summary>
        /// Model wide factors, precision etc.
        /// </summary>
        public IModelFactors ModelFactors
        {
            get;
            protected set;
        }

        /// <summary>
        /// Constructs a new <see cref="EsentModel"/>
        /// </summary>
        /// <param name="factory"></param>
        public EsentModel(IEntityFactory factory) : this(factory, default(ILoggerFactory))
        {
        }

        /// <summary>
        /// Constructs a new <see cref="EsentModel"/>
        /// </summary>
        /// <param name="factory"></param>
        /// <param name="loggerFactory"></param>
        public EsentModel(IEntityFactory factory, ILoggerFactory loggerFactory) : this(loggerFactory)
        {
            Init(factory);
        }

        /// <summary>
        /// Only inherited models can call parameter-less constructor and it is their responsibility to 
        /// call Init() as the very first thing.
        /// </summary>
        internal EsentModel() : this(default(ILoggerFactory))
        {
        }

        private EsentModel(ILoggerFactory loggerFactory)
        {
            _loggerFactory = loggerFactory ?? XbimServices.Current.GetLoggerFactory();
            Logger = _loggerFactory.CreateLogger<EsentModel>();
            if(!RuntimeInformation.IsOSPlatform(OSPlatform.Windows))
            {
                Logger.LogCritical("Esent is Windows only and not supported on {OS}", RuntimeInformation.OSDescription);
                throw new NotSupportedException("Esent is not supported on this operating system");
            }
        }

        protected void Init(IEntityFactory factory)
        {
            try
            {

                _factory = factory;
                InstanceCache = new PersistedEntityInstanceCache(this, factory, _loggerFactory);
                InstancesLocal = new XbimInstanceCollection(this);
                var r = new Random();
                UserDefinedId = (short)r.Next(short.MaxValue); // initialise value at random to reduce chance of duplicates
                Metadata = ExpressMetaData.GetMetadata(factory.GetType().Module);
                ModelFactors = new XbimModelFactors(Math.PI / 180, 1e-3, 1e-5);
            }
            catch(Exception ex)
            {
                Logger.LogError(ex, "Failed to Initialise EsentModel");
                throw;
            }
        }

        public string DatabaseName
        {
            get { return InstanceCache?.DatabaseName; }
        }
        
        //sets or gets the Geometry Manager for this model
        public IGeometryManager GeometryManager { get; set; }

        public static int ModelOpenCount
        {
            get
            {
                return PersistedEntityInstanceCache.ModelOpenCount;
            }
        }

        /// <summary>
        /// Some applications do not comply with the standard and used the Windows code page for text. This property gives the possibility to override the character encoding when reading ifc.
        /// default value = -1 - by standard http://www.buildingsmart-tech.org/implementation/get-started/string-encoding/string-encoding-decoding-summary
        /// </summary>
        /// <example>
        /// model.CodePageOverride = Encoding.Default.WindowsCodePage;
        /// </example>
        public int CodePageOverride
        {
            get { return _codePageOverrideForStepFiles; }
            set { _codePageOverrideForStepFiles = value; }
        }

        private XbimInstanceCollection InstancesLocal { get; set; }

        /// <summary>
        /// Returns a collection of all instances only in the model 
        /// </summary>
        public IEntityCollection Instances
        {
            get
            {
                return InstancesLocal;
            }
        }
        /// <summary>
        /// Returns a collection of all instances in the model and all federated instances 
        /// </summary>
        public IReadOnlyEntityCollection FederatedInstances
        {
            get
            {
                return new FederatedModelInstances(this);
            }
        }
        /// <summary>
        /// This event is fired every time new entity is created.
        /// </summary>
        public event NewEntityHandler EntityNew;

        /// <summary>
        /// This event is fired every time any entity is modified. If your model is not
        /// transactional it might not be called at all as the central point for all
        /// modifications is a transaction.
        /// </summary>
        public event ModifiedEntityHandler EntityModified;

        /// <summary>
        /// This event is fired every time when entity gets deleted from model.
        /// </summary>
        public event DeletedEntityHandler EntityDeleted;

        public IInverseCache BeginInverseCaching()
        {
            if (CurrentTransaction != null)
                throw new XbimException("Caching is not allowed within active transaction.");
            var c = InverseCache;
            if (c != null)
                return c;
            return _inverseCache = new InverseCache();
        }

        public void StopCaching()
        {
            var c = InverseCache;
            if (c == null)
                return;

            c.Dispose();
            _inverseCache = null;
        }

        private WeakReference _cacheReference;
        internal InverseCache _inverseCache
        {
            get
            {
                if (_cacheReference == null || !_cacheReference.IsAlive)
                    return null;
                return _cacheReference.Target as InverseCache;
            }
            set
            {
                if (value == null)
                {
                    _cacheReference = null;
                    return;
                }
                if (_cacheReference == null)
                    _cacheReference = new WeakReference(value);
                else
                    _cacheReference.Target = value;
            }
        }
        public IInverseCache InverseCache
        {
            get
            {
                if (_cacheReference == null || !_cacheReference.IsAlive)
                    return null;
                return _cacheReference.Target as IInverseCache;
            }
        }

        internal void HandleEntityChange(ChangeType changeType, IPersistEntity entity, int property)
        {
            switch (changeType)
            {
                case ChangeType.New:
                    if (EntityNew != null)
                        EntityNew(entity);
                    break;
                case ChangeType.Deleted:
                    if (EntityDeleted != null)
                        EntityDeleted(entity);
                    break;
                case ChangeType.Modified:
                    if (EntityModified != null)
                        EntityModified(entity, property);
                    if (entity != null)
                        //Ass entity to 'Modified' collection. This is the single point of access where all changes go through
                        //so it is the best place to keep the track reliably.
                        Cache.AddModified(entity);

                    break;
                default:
                    throw new ArgumentOutOfRangeException("changeType", changeType, null);
            }
        }


        /// <summary>
        /// Starts a transaction to allow bulk updates on the geometry table, FreeGeometry Table should be called when no longer required
        /// </summary>
        /// <returns></returns>
        internal XbimGeometryCursor GetGeometryTable()
        {
            return InstanceCache.GetGeometryTable();
        }

        /// <summary>
        /// Returns the table to the cache for reuse
        /// </summary>
        /// <param name="table"></param>
        public void FreeTable(XbimGeometryCursor table)
        {
            InstanceCache.FreeTable(table);
        }

        /// <summary>
        /// Returns the table to the cache for reuse
        /// </summary>
        /// <param name="table"></param>
        public void FreeTable(EsentEntityCursor table)
        {
            InstanceCache.FreeTable(table);
        }
        /// <summary>
        /// Returns the table to the cache for reuse
        /// </summary>
        /// <param name="table"></param>
        public void FreeTable(EsentShapeGeometryCursor table)
        {
            InstanceCache.FreeTable(table);
        }
        /// <summary>
        /// Returns the table to the cache for reuse
        /// </summary>
        /// <param name="table"></param>
        public void FreeTable(EsentShapeInstanceCursor table)
        {
            InstanceCache.FreeTable(table);
        }
        //Loads the property data of an entity, if it is not already loaded
        bool IModel.Activate(IPersistEntity entity)
        {
            if (entity.Activated)
                return true;

            try
            {
                lock (entity)
                {
                    //check again in the lock
                    if (entity.Activated)
                        return true;

                    //activate and set the flag
                    InstanceCache.Activate(entity);
                    FlagSetter.SetActivationFlag(entity, true);
                    return true;
                }
            }
            catch (Exception e)
            {
                throw new XbimInitializationFailedException(string.Format("Failed to activate #{0}={1}", entity.EntityLabel, entity.ExpressType.ExpressNameUpper), e);
            }
        }

        #region Transaction support
        public XbimReadWriteTransaction BeginTransaction()
        {
            return BeginTransaction(null);
        }

        public bool IsTransacting
        {
            get
            {
                return _editTransactionEntityCursor != null;
            }
        }

        public XbimReadWriteTransaction BeginTransaction(string operationName)
        {
            if (InverseCache != null)
                throw new XbimException("Transaction can't be open when cache is in operation.");

            if (_editTransactionEntityCursor != null)
                throw new XbimException("Attempt to begin another transaction whilst one is already running");
            try
            {
                //check if write permission upgrade is required               
                _editTransactionEntityCursor = InstanceCache.GetWriteableEntityTable();
                InstanceCache.BeginCaching();
                var txn = new XbimReadWriteTransaction(this, _editTransactionEntityCursor.BeginLazyTransaction(), operationName);
                CurrentTransaction = txn;
                return txn;
            }
            catch (Exception e)
            {

                throw new XbimException("Failed to create ReadWrite transaction", e);
            }


        }



        /// <summary>
        /// Performs a set of actions on a collection of entities inside a single read only transaction
        /// This improves database  performance for retrieving and accessing complex and deep objects
        /// </summary>
        /// <typeparam name="TSource"></typeparam>
        /// <param name="source"></param>
        /// <param name="body"></param>
        public void ForEach<TSource>(IEnumerable<TSource> source, Action<TSource> body) where TSource : IPersistEntity
        {
            InstanceCache.ForEach(source, body);
        }


        #endregion

        #region IModel interface implementation

        /// <summary>
        /// Registers an entity for deletion
        /// </summary>
        /// <param name="instance"></param>
        /// <returns></returns>
        public void Delete(IPersistEntity instance)
        {
            InstanceCache.Delete_Reversable(instance);
        }

        /// <summary>
        /// Returns an instance from the Model with the corresponding label but does not keep a cache of it
        /// This is a dangerous call as duplicate instances of the same object could happen
        /// Ony use when interating over the whole database for export etc
        /// The properties of the object are also loaded to improve performance
        /// If the instance is in the cache it is returned
        /// </summary>
        /// <param name="label"></param>
        /// <returns></returns>
        internal IPersistEntity GetInstanceVolatile(int label)
        {
            return InstanceCache.GetInstance(label, true, true);
        }

        /// <summary>
        /// Returns the total number of Geometry objects in the model
        /// </summary>
        public virtual long GeometriesCount
        {
            get
            {
                return InstanceCache.GeometriesCount();
            }
        }

        /// <summary>
        /// Creates a new Model and populates with instances from the specified file, Ifc, IfcXML, and IfcZip are all supported.
        /// </summary>
        /// <remarks>To create a new model from an existing XBIM file, use 
        /// <see cref="SaveAs(string, StorageType?, ReportProgressDelegate, IDictionary{int, int})"/>, 
        /// or <see cref="CreateFrom(IModel, string, ReportProgressDelegate)"/></remarks>
        /// <param name="importFrom">Name of the file containing the instances to import</param>
        /// /// <param name="xbimDbName">Name of the xbim file that will be created. 
        /// If null the contents are loaded into memory and are not persistent
        /// </param>
        /// <param name="progDelegate"></param>
        /// <param name="keepOpen">Flag indicating whether to keep the model open after creation, otherwise closes after import</param>
        /// <param name="cacheEntities"></param>
        /// <param name="storageType">The expected Ifc Format of the file. Inferred from extension when null</param>
        /// <param name="deleteOnClose">Indicates whether the xbim database file should be deleted on close of model</param>
        /// <returns></returns>
        public virtual bool CreateFrom(string importFrom, string xbimDbName = null, ReportProgressDelegate progDelegate = null, 
            bool keepOpen = false, bool cacheEntities = false, StorageType? storageType = null, bool deleteOnClose = false)
        {
            Close();
            _importFilePath = Path.GetFullPath(importFrom);
            if (!Directory.Exists(Path.GetDirectoryName(_importFilePath) ?? ""))
                throw new DirectoryNotFoundException(Path.GetDirectoryName(importFrom) + " directory was not found");
            if (!File.Exists(_importFilePath))
                throw new FileNotFoundException(_importFilePath + " file was not found");
            if (string.IsNullOrWhiteSpace(xbimDbName))
                xbimDbName = Path.ChangeExtension(importFrom, "xBIM");

            var toImportStorageType =  storageType ?? importFrom.StorageType();

            switch (toImportStorageType)
            {
                case StorageType.IfcXml:
                    InstanceCache.ImportIfcXml(xbimDbName, importFrom, progDelegate, keepOpen, cacheEntities);
                    break;
                case StorageType.Ifc:
                case StorageType.Stp:
                    InstanceCache.ImportStep(xbimDbName, importFrom, progDelegate, keepOpen, cacheEntities, _codePageOverrideForStepFiles);
                    break;
                case StorageType.IfcZip:
                case StorageType.StpZip:
                case StorageType.Zip:
                    InstanceCache.ImportZip(xbimDbName, importFrom, progDelegate, keepOpen, cacheEntities, _codePageOverrideForStepFiles);
                    break;
                case StorageType.Xbim:
                    throw new NotImplementedException("Use SaveAs() or CreateFrom(IModel)");

                default:
                    return false;
            }
            _deleteOnClose = deleteOnClose;
            return true;
        }

        public virtual bool CreateFrom(Stream inputStream, long streamSize, StorageType streamType, string xbimDbName, ReportProgressDelegate progDelegate = null, bool keepOpen = false, bool cacheEntities = false,
            ILoggerFactory loggerFactory = default)
        {
            Close();
            if (streamType.HasFlag(StorageType.IfcZip) ||
                streamType.HasFlag(StorageType.StpZip) ||
                streamType.HasFlag(StorageType.Zip))
                Cache.ImportZip(xbimDbName, inputStream, progDelegate, keepOpen, cacheEntities, _codePageOverrideForStepFiles);
            else if (streamType.HasFlag(StorageType.Ifc) ||
                streamType.HasFlag(StorageType.Stp))
                Cache.ImportStep(xbimDbName, inputStream, streamSize, progDelegate, keepOpen, cacheEntities, _codePageOverrideForStepFiles);
            else if (streamType.HasFlag(StorageType.IfcXml))
            {
                Cache.ImportIfcXml(xbimDbName, inputStream, progDelegate, keepOpen, cacheEntities);
            }
            return true;
        }

        /// <summary>
        /// Creates an empty model using a temporary filename, the model will be deleted on close, unless SaveAs is called
        /// It will be returned open for read write operations
        /// </summary>
        /// <returns></returns>
        static public EsentModel CreateTemporaryModel(IEntityFactory factory)
        {
            var loggerFactory = XbimServices.Current.GetLoggerFactory();
            var tmpFileName = Path.GetTempFileName();
            try
            {
                var model = new EsentModel(factory, loggerFactory);
                model.CreateDatabase(tmpFileName);
                model.Open(tmpFileName, XbimDBAccess.ReadWrite, true);
                model.Header = new StepFileHeader(StepFileHeader.HeaderCreationMode.InitWithXbimDefaults, model);
                foreach (var schemasId in factory.SchemasIds)
                    model.Header.FileSchema.Schemas.Add(schemasId);
                return model;
            }
            catch (Exception e)
            {

                throw new XbimException("Failed to create and open temporary xBIM file \'" + tmpFileName + "\'\n" + e.Message, e);
            }

        }

        protected void CreateDatabase(string tmpFileName)
        {
            InstanceCache.CreateDatabase(tmpFileName);
        }

        internal void ClearGeometryTables()
        {
            InstanceCache.ClearGeometryTables();
        }


        /// <summary>
        ///  Creates and opens a new Xbim Database
        /// </summary>
        /// <param name="factory">Entity factory to be used for deserialization</param>
        /// <param name="dbFileName">Name of the Xbim file</param>
        /// <param name="access"></param>
        /// <returns></returns>
        static public EsentModel CreateModel(IEntityFactory factory, string dbFileName, XbimDBAccess access = XbimDBAccess.ReadWrite)
        {
            var loggerFactory = XbimServices.Current.GetLoggerFactory();
            try
            {
                if (string.IsNullOrWhiteSpace(Path.GetExtension(dbFileName)))
                    dbFileName += ".xBIM";
                var model = new EsentModel(factory, loggerFactory);
                model.CreateDatabase(dbFileName);
                model.Open(dbFileName, access);
                model.Header = new StepFileHeader(StepFileHeader.HeaderCreationMode.InitWithXbimDefaults, model) { FileName = { Name = dbFileName } };
                foreach (var schemasId in factory.SchemasIds)
                    model.Header.FileSchema.Schemas.Add(schemasId);
                return model;
            }
            catch (Exception e)
            {
                throw new XbimException("Failed to create and open xBIM file \'" + dbFileName + "\'\n" + e.Message, e);
            }
        }

        #endregion

        public byte[] GetEntityBinaryData(IInstantiableEntity entity)
        {
            if (!entity.Activated) //we have it in memory but not written to store yet
            {
                var entityStream = new MemoryStream(4096);
                var entityWriter = new BinaryWriter(entityStream);
                entity.WriteEntity(entityWriter, Metadata);
                return entityStream.ToArray();
            }
            return InstanceCache.GetEntityBinaryData(entity);
        }

        public IStepFileHeader Header
        {
            get { return _header; }
            set
            {
                _header = value;
                if (value == null) return;

                if (CurrentTransaction != null)
                {
                    var cursor = GetTransactingCursor();
                    cursor.WriteHeader(_header);
                }
                else
                {
                    using (var txn = BeginTransaction("New header"))
                    {
                        var cursor = GetTransactingCursor();
                        cursor.WriteHeader(_header);
                        txn.Commit();
                    }
                }
                _header.PropertyChanged += (sender, args) =>
                {
                    if (CurrentTransaction != null)
                    {
                        var cursor = GetTransactingCursor();
                        cursor.WriteHeader(_header);
                    }
                    else
                    {
                        using (var txn = BeginTransaction("Header changed"))
                        {
                            var cursor = GetTransactingCursor();
                            cursor.WriteHeader(_header);
                            txn.Commit();
                        }
                    }
                };
            }
        }


        #region General Model operations

        /// <summary>
        /// Closes the current model and releases all resources and instances
        /// </summary>
        public virtual void Close()
        {
           
            try //try and tidy up if required
            {
                var dbName = DatabaseName;
                
                ModelFactors = new XbimModelFactors(Math.PI / 180, 1e-3, 1e-5);
                Header = null;

                if (_editTransactionEntityCursor != null)
                    EndTransaction();
                if (_geometryStore != null)
                {
                    _geometryStore.Dispose();
                    _geometryStore = null;
                }
                InstanceCache?.Close();

                //dispose any referenced models
                foreach (var refModel in _referencedModels.Select(r => r.Model).OfType<IDisposable>())
                    refModel.Dispose();
                _referencedModels.Clear();

                if (_deleteOnClose && File.Exists(dbName))
                {
                    File.Delete(dbName);
                    // Since Windows 10 Anniverary Edition JET FlushMap files are created for each XBIM
                    // https://docs.microsoft.com/en-us/windows/desktop/extensiblestorageengine/gg294069(v%3Dexchg.10)#flush-map-files
                    var flushMapFile = Path.ChangeExtension(dbName, ".jfm");
                    if(File.Exists(flushMapFile))
                    {
                        File.Delete(flushMapFile);
                    }

                }
                Logger.LogDebug("Closed EsentModel {dbName}", dbName);
            }
            catch (Exception ex)
            {
                Logger.LogWarning(ex, "Failed to close EsentModel");
            }
            _deleteOnClose = false;
        }
        #endregion

        internal void InitialiseHeader(IStepFileHeader header)
        {
            _header = header;
        }


        protected void Open(string fileName, XbimDBAccess accessMode, bool deleteOnClose)
        {
            Open(fileName, accessMode);
            _deleteOnClose = deleteOnClose;
        }

        /// <summary>
        /// Begins a cache of all data read from the model, improves performance where data is read many times
        /// </summary>
        public void CacheStart()
        {
            if (_editTransactionEntityCursor == null) //if we are in a transaction caching is on anyway
                InstanceCache.CacheStart();
        }
        /// <summary>
        /// Clears all read data in the cache
        /// </summary>
        public void CacheClear()
        {
            if (_editTransactionEntityCursor == null) //if we are in a transaction do not clear
                InstanceCache.CacheClear();
        }

        /// <summary>
        /// Stops further caching of data and clears the current cache
        /// </summary>
        public void CacheStop()
        {
            if (_editTransactionEntityCursor == null)  //if we are in a transaction do not stop
                InstanceCache.CacheStop();
        }

        /// <summary>
        /// Opens an Xbim model only, to open Ifc, IfcZip and IfcXML files use the CreateFrom method
        /// </summary>
        /// <param name="fileName"></param>
        /// <param name="accessMode"></param>
        /// <param name="progDelegate"></param>
        /// <returns>True if successful</returns>
        public virtual bool Open(string fileName, XbimDBAccess accessMode = XbimDBAccess.Read, ReportProgressDelegate progDelegate = null)
        {
            try
            {
                Close();
                InstanceCache.Open(fileName, accessMode); //opens the database
                return true;
            }
            catch (Exception e)
            {
                throw new XbimException(string.Format("Error opening file {0}\n{1}", fileName, e.Message), e);
            }
        }

        public bool CanEdit
        {
            get
            {
                return Cache.AccessMode == XbimDBAccess.ReadWrite || Cache.AccessMode == XbimDBAccess.Exclusive;
            }
        }

        public bool SaveAs(string outputFileName, StorageType? storageType = null, ReportProgressDelegate progress = null, IDictionary<int, int> map = null)
        {
            try
            {
                if (!storageType.HasValue)
                    storageType = outputFileName.StorageType();
                if (storageType.Value == StorageType.Invalid)
                {
                    var ext = Path.GetExtension(outputFileName);
                    if (string.IsNullOrWhiteSpace(ext))
                        throw new XbimException("Invalid file type, no extension specified in file " + outputFileName);
                    throw new XbimException("Invalid file extension " + ext.ToUpper() + " in file " + outputFileName);
                }
                if (storageType.Value == StorageType.Xbim && DatabaseName != null) //make a copy
                {
                    var srcFile = DatabaseName;
                    if (string.Compare(srcFile, outputFileName, true, CultureInfo.InvariantCulture) == 0)
                        throw new XbimException("Cannot save file to the same name, " + outputFileName);
                    var deleteOnClose = _deleteOnClose;
                    var accessMode = InstanceCache.AccessMode;
                    try
                    {
                        _deleteOnClose = false; //regardless we need to keep it to copy it
                        Close();
                        File.Copy(srcFile, outputFileName);

                        if (deleteOnClose)
                            File.Delete(srcFile);
                        srcFile = outputFileName;
                        return true;
                    }
                    catch (Exception e)
                    {
                        throw new XbimException("Failed to save file as outputFileName", e);
                    }
                    finally
                    {
                        Open(srcFile, accessMode);
                    }
                }
                InstanceCache.SaveAs(storageType.Value, outputFileName, progress, map);
                return true;
            }
            catch (Exception e)
            {
                throw new XbimException(string.Format("Failed to Save file as {0}\n{1}", outputFileName, e.Message), e);
            }
        }


        public void Print()
        {
            InstanceCache.Print();
        }

        ~EsentModel()
        {
            Dispose(false);
        }

        public void Dispose()
        {
            Dispose(true);
            // Take yourself off the Finalization queue 
            // to prevent finalization code for this object
            // from executing a second time.
            GC.SuppressFinalize(this);
        }


        protected void Dispose(bool disposing)
        {
            if (!_disposed)
            {
                try
                {
                    // If disposing equals true, dispose all managed 
                    // and unmanaged resources.
                    if (disposing)
                    {
                        //managed resources
                        Close();
                    }
                    //unmanaged, mostly esent related
                    if (_geometryStore != null) 
                        _geometryStore.Dispose();
                    if (InstanceCache != null)
                        InstanceCache.Dispose();
                }
                catch
                {
                    // ignored
                }
            }
            _disposed = true;
        }

        public void CheckMaps()
        {
            foreach (var mesh in GetGeometryData(XbimGeometryType.TriangulatedMesh))
            {
                Debug.WriteLine("{0}, hash = {1}", mesh.GeometryLabel, mesh.GeometryHash);
            }
        }

        public XbimGeometryHandleCollection GetGeometryHandles(XbimGeometryType geomType = XbimGeometryType.TriangulatedMesh, XbimGeometrySort sortOrder = XbimGeometrySort.OrderByIfcSurfaceStyleThenIfcType)
        {
            return InstanceCache.GetGeometryHandles(geomType, sortOrder);
        }

        public XbimGeometryHandle GetGeometryHandle(int geometryLabel)
        {
            return InstanceCache.GetGeometryHandle(geometryLabel);
        }

        /// <summary>
        /// Returns all the geometries for the geometry type
        /// Typically bounding box returns a single object, triangulated mesh mes may return multiple geometry meshes
        /// where an object is made of multiple materials
        /// </summary>
        /// <param name="productLabel"></param>
        /// <param name="geomType"></param>
        /// <returns></returns>
        public IEnumerable<XbimGeometryData> GetGeometryData(int productLabel, XbimGeometryType geomType)
        {
            var entity = InstanceCache.GetInstance(productLabel, false, true);
            if (entity != null)
            {
                foreach (var item in InstanceCache.GetGeometry(Metadata.ExpressTypeId(entity), productLabel, geomType))
                {
                    yield return item;
                }
            }

            // RefencedModels must NOT be iterated because of potential entityLabel clashes.
            // identity needs instead to be tested at the model level of children first, then call this function on the matching child.

            //else // look in referenced models
            //{
            //    foreach (XbimReferencedModel refModel in this.RefencedModels)
            //    {
            //        foreach (var item in refModel.Model.GetGeometryData(productLabel, geomType))
            //        {
            //            yield return item;
            //        }
            //    }
            //}
        }

        /// <summary>
        /// Returns the level of geometry supported in the model
        /// 0 = No geometry has been compiled in the model
        /// 1 = Triangulated Mesh only
        /// 2 = Polygonal  geometry meshes supporting maps
        /// </summary>
        public int GeometrySupportLevel
        {
            get
            {
                if (DatabaseHasInstanceTable())
                {
                    using (var i = GetShapeInstanceTable())
                    {
                        if (i.RetrieveCount() > 0)
                            return 2;
                    }
                }
                else if (DatabaseHasGeometryTable() && GetGeometryData(XbimGeometryType.TriangulatedMesh).Any())
                    return 1;
                return 0;
            }
        }

        public IEnumerable<XbimGeometryData> GetGeometryData(XbimGeometryType ofType)
        {
            return InstanceCache.GetGeometryData(ofType);
        }

        internal EsentEntityCursor GetEntityTable()
        {
            return InstanceCache.GetEntityTable();
        }

        public void Compact(string targetModelName)
        {
            Cache.Compact(targetModelName);
        }

        /// <summary>
        /// Inserts a deep copy of the toCopy object into this model
        /// All property values are copied to the maximum depth
        /// Inverse properties are not copied
        /// </summary>
        /// <param name="toCopy">Instance to copy</param>
        /// <param name="mappings">Supply a dictionary of mappings if repeat copy insertions are to be made</param>
        /// <param name="txn"></param>
        /// <param name="includeInverses"></param>
        /// <returns></returns>
        public T InsertCopy<T>(T toCopy, XbimInstanceHandleMap mappings, XbimReadWriteTransaction txn, bool includeInverses = false) where T : IPersistEntity
        {
            return Cache.InsertCopy(toCopy, mappings, txn, includeInverses);
        }

        public T InsertCopy<T>(T toCopy, XbimInstanceHandleMap mappings, XbimReadWriteTransaction txn, PropertyTranformDelegate propTransform, bool includeInverses = false) where T : IPersistEntity
        {
            return Cache.InsertCopy(toCopy, mappings, txn, includeInverses, propTransform);
        }

        /// <summary>
        /// Implementation of IModel variant of InsertCopy() function
        /// </summary>
        /// <typeparam name="T">Type of the object to be inserted. This must be a type supported by this model</typeparam>
        /// <param name="toCopy">Object to copy</param>
        /// <param name="mappings">Mappings make sure object is only inserted once. You should use one instance of mappings for all InsertCopy() calls between two models</param>
        /// <param name="propTransform">Delegate which can be used to transform properties. You can use this to filter out certain properties or referenced objects</param>
        /// <param name="includeInverses">If TRUE interse relations are also copied over. This may potentially bring over almost entire model if not controlled by propTransform delegate</param>
        /// <param name="keepLabels">If TRUE entity labels of inserted objects will be the same as the labels of original objects. This should be FALSE if you are inserting objects to existing model
        /// or if you are inserting objects from multiple source models into a single target model where entity labels may potentially clash.</param>
        /// <returns>New created object in this model which is a deep copy of original object</returns>
        public T InsertCopy<T>(T toCopy, XbimInstanceHandleMap mappings, PropertyTranformDelegate propTransform, bool includeInverses, bool keepLabels) where T : IPersistEntity
        {
            var txn = CurrentTransaction as XbimReadWriteTransaction;
            return Cache.InsertCopy(toCopy, mappings, txn, includeInverses, propTransform, keepLabels);
        }

        internal void EndTransaction()
        {
            //FreeTable(_editTransactionEntityCursor); //release the cursor back to the pool
            InstanceCache.EndCaching();
            _editTransactionEntityCursor.Dispose();
            _editTransactionEntityCursor = null;
        }

        internal void Flush()
        {
            InstanceCache.Write(_editTransactionEntityCursor);
        }

        internal EsentEntityCursor GetTransactingCursor()
        {
            Debug.Assert(_editTransactionEntityCursor != null);
            return _editTransactionEntityCursor;
        }

        internal enum TableStatus
        {
            Unknown,
            Found,
            Missing
        }


        public XbimGeometryData GetGeometryData(XbimGeometryHandle handle)
        {
            return InstanceCache.GetGeometryData(handle);
        }

        public XbimGeometryData GetGeometryData(int geomLabel)
        {
            return InstanceCache.GetGeometryData(geomLabel);
        }

        public IEnumerable<XbimGeometryData> GetGeometryData(IEnumerable<XbimGeometryHandle> handles)
        {
            return InstanceCache.GetGeometryData(handles);
        }
               

        public object Tag { get; set; }

        internal EsentShapeGeometryCursor GetShapeGeometryTable()
        {
            return InstanceCache.GetShapeGeometryTable();
        }

        internal EsentShapeInstanceCursor GetShapeInstanceTable()
        {
            return InstanceCache.GetShapeInstanceTable();
        }

        /// <summary>
        /// Invoke the function before meshing to ensure database structure is available
        /// </summary>
        /// <returns></returns>
        public bool EnsureGeometryTables()
        {
            return InstanceCache.EnsureGeometryTables();
        }

        public bool DeleteGeometryCache()
        {
            return InstanceCache.DeleteGeometry();
        }

        public bool DatabaseHasGeometryTable()
        {
            return InstanceCache.DatabaseHasGeometryTable();
        }

        public bool DatabaseHasInstanceTable()
        {
            return InstanceCache.DatabaseHasInstanceTable();
        }

        bool IModel.IsTransactional
        {
            get { return true; }
        }

        ITransaction IModel.BeginTransaction(string name)
        {
            return BeginTransaction(name);
        }

        /// <summary>
        /// Weak reference allows garbage collector to collect transaction once it goes out of the scope
        /// even if it is still referenced from model. This is important for the cases where the transaction
        /// is both not commited and not rolled back either.
        /// </summary>
        private WeakReference _transactionReference;


        public ITransaction CurrentTransaction
        {
            get
            {
                if (_transactionReference == null || !_transactionReference.IsAlive)
                    return null;
                return _transactionReference.Target as ITransaction;
            }
            internal set
            {
                if (value == null)
                {
                    _transactionReference = null;
                    return;
                }
                if (_transactionReference == null)
                    _transactionReference = new WeakReference(value);
                else
                    _transactionReference.Target = value;
            }
        }

        #region Federation 
        private readonly ReferencedModelCollection _referencedModels = new ReferencedModelCollection();
        private readonly ILoggerFactory _loggerFactory;
        private EsentGeometryStore _geometryStore;
        private IStepFileHeader _header;

        public IEnumerable<IReferencedModel> ReferencedModels
        {
            get
            {
                return _referencedModels.AsEnumerable();
            }
        }

        public void AddModelReference(IReferencedModel model)
        {
            _referencedModels.Add(model);
        }


        /// <summary>
        /// Returns true if the model contains reference models or the model has extension xBIMf
        /// </summary>
        public virtual bool IsFederation
        {
            get
            {
                return _referencedModels.Any() || string.Compare(Path.GetExtension(InstanceCache.DatabaseName), ".xbimf", StringComparison.OrdinalIgnoreCase) == 0;
            }
        }

        protected string NextReferenceIdentifier()
        {
            return _referencedModels.NextIdentifer();
        }

        /// <summary>
        /// Returns an enumerable of the handles to all entities in the model
        /// Note this includes entities that are in any federated models
        /// </summary>
        public IEnumerable<XbimInstanceHandle> AllInstancesHandles
        {
            get
            {
                foreach (var h in InstanceHandles)
                    yield return h;
                foreach (var refModel in ReferencedModels.Where(r => r.Model is EsentModel).Select(r => r.Model as EsentModel))
                    foreach (var h in refModel.AllInstancesHandles)
                        yield return h;
            }
        }

        public void EnsureUniqueUserDefinedId()
        {
            short iId = 0;
            var allModels =
                (new[] { this }).Concat(ReferencedModels.Where(rm => rm.Model is EsentModel).Select(rm => rm.Model))
                    .Cast<EsentModel>();
            foreach (var model in allModels)
            {
                model.UserDefinedId = iId++;
            }
        }
        #endregion



        public IGeometryStore GeometryStore
        {
            get
            {
                if (_geometryStore == null)
                {
                    _geometryStore = new EsentGeometryStore(this);
                }
                return _geometryStore;
            }
        }

        //public static IStepFileHeader GetFileHeader(string fileName)
        //{
        //}

        public static IStepFileHeader GetStepFileHeader(string fileName)
        {
<<<<<<< HEAD
            //create a temporary model
            var esentModel = new EsentModel();
            esentModel.InstanceCache = new PersistedEntityInstanceCache(esentModel, null, default);
=======
            EsentModel esentModel = null;
            EsentEntityCursor entTable = null;
>>>>>>> 954f01c7

            try
            {
                //create a temporary model
                esentModel = new EsentModel();
                esentModel.InstanceCache = new PersistedEntityInstanceCache(esentModel, null);
                esentModel.InstanceCache.DatabaseName = fileName;

                entTable = esentModel.InstanceCache.GetEntityTable();
                using (entTable.BeginReadOnlyTransaction())
                {
                    var header = entTable.ReadHeader();
                    return header;
                }
            }
            catch (Exception e)
            {
                throw new XbimException("Failed to open " + fileName, e);
            }
            finally
            {
                if (esentModel != null)
                {
                    if (entTable != null)
                        esentModel.InstanceCache.FreeTable(entTable);

                    esentModel.Dispose();
                }
            }
        }

        public void CreateFrom(IModel model, string fileName, ReportProgressDelegate progDelegate = null)
        {
            Close();
            var dbName = Path.ChangeExtension(fileName, "xBIM");
            InstanceCache.ImportModel(model, dbName, progDelegate);
        }


        public IEntityCache BeginEntityCaching()
        {
            return new DummyCache();
        }

        private class DummyCache : IEntityCache
        {
            public int Size => 0;

            public bool IsActive => false;

            public void Clear()
            {
            }

            public void Dispose()
            {
            }

            public void Start()
            {
            }

            public void Stop()
            {
            }
        }

        public IModel ReferencingModel
        {
            get { return this; }
        }


        public IList<XbimInstanceHandle> FederatedInstanceHandles
        {
            get
            {
                var allModels = ReferencedModels.Select(r => r.Model).Concat(new[] { this });
                return allModels.SelectMany(m => m.InstanceHandles).ToList();
            }
        }


        /// <summary>
        /// Returns a list of the handles to only the entities in this model
        /// Note this do NOT include entities that are in any federated models
        /// </summary>

        public IList<XbimInstanceHandle> InstanceHandles
        {
            get { return InstanceCache.InstanceHandles.ToList(); }
        }

        public XbimSchemaVersion SchemaVersion
        {
            get { return Factory.SchemaVersion; }
        }

        protected ILogger Logger { get; set; }

        public IEntityCache EntityCache => null;
    }
}<|MERGE_RESOLUTION|>--- conflicted
+++ resolved
@@ -1177,20 +1177,14 @@
 
         public static IStepFileHeader GetStepFileHeader(string fileName)
         {
-<<<<<<< HEAD
-            //create a temporary model
-            var esentModel = new EsentModel();
-            esentModel.InstanceCache = new PersistedEntityInstanceCache(esentModel, null, default);
-=======
             EsentModel esentModel = null;
             EsentEntityCursor entTable = null;
->>>>>>> 954f01c7
 
             try
             {
                 //create a temporary model
                 esentModel = new EsentModel();
-                esentModel.InstanceCache = new PersistedEntityInstanceCache(esentModel, null);
+                esentModel.InstanceCache = new PersistedEntityInstanceCache(esentModel, null, default);
                 esentModel.InstanceCache.DatabaseName = fileName;
 
                 entTable = esentModel.InstanceCache.GetEntityTable();
