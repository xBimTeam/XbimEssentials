﻿using System;
using Xbim.Ifc2x3.DateTimeResource;
using Xbim.Ifc4.MeasureResource;

<<<<<<< HEAD
=======
// ReSharper disable once CheckNamespace
>>>>>>> a70405db
namespace Xbim.Ifc4.Interfaces
{
    public static class DateAndTimeExtensions
    {
  
        public static string ToISODateTimeString(this IfcDateTimeSelect ifcDateTimeSelect)
        {
            var dateAndTime = ifcDateTimeSelect as IfcDateAndTime;
            if (dateAndTime != null)
            {
                return dateAndTime.ToISODateTimeString();
            }
            var calendarDate = ifcDateTimeSelect as IfcCalendarDate;
            if (calendarDate != null)
            {
                return ToISODateTimeString(calendarDate);               
            }
            var localTime = ifcDateTimeSelect as IfcLocalTime;
            if (localTime != null)
            {
                return ToISODateTimeString(localTime);                  
            }
            var dateTime = new DateTime(1, 1, 1, 12, 0, 0);
            return dateTime.ToString("yyyy-MM-ddThh:mm:ss");
        }

        public static string ToISODateTimeString(this IfcDateAndTime dateAndTime)
        {          
            var year = 1;
            var month = 1;
            var day = 1;
            var hour = 0;
            var minute = 0;
            double seconds = 0;
            var milliSeconds = 0;
            if(dateAndTime.DateComponent!=null)
            {
                year = (int)dateAndTime.DateComponent.YearComponent;
                month = (int)dateAndTime.DateComponent.MonthComponent;
                day = (int)dateAndTime.DateComponent.DayComponent;
            }
            if (dateAndTime.TimeComponent != null)
            {
                hour = (int)dateAndTime.TimeComponent.HourComponent;
                if (dateAndTime.TimeComponent.MinuteComponent.HasValue)
                    minute = (int)dateAndTime.TimeComponent.MinuteComponent.Value;
                if (dateAndTime.TimeComponent.SecondComponent.HasValue)
                    seconds = dateAndTime.TimeComponent.SecondComponent.Value;
                var secondInt = Math.Truncate(seconds);
                milliSeconds = (int)((seconds - secondInt) * 1000);
                seconds = secondInt;
            }
            
            var dateTime = new DateTime(year, month, day, hour, minute, (int)seconds, milliSeconds);
            return dateTime.ToString("yyyy-MM-ddThh:mm:ss.fff");
        }

        public static string ToISODateTimeString(this IfcCalendarDate calendarDate)
        {
            var dateTime = new DateTime((int)calendarDate.YearComponent, (int)calendarDate.MonthComponent, (int)calendarDate.DayComponent);
            return dateTime.ToString("yyyy-MM-ddThh:mm:ss"); //cannot be any milliseconds as no time component so omit
        }
        public static string ToISODateTimeString(this IfcLocalTime localTime)
        {
            var minute = 0;
            if (localTime.MinuteComponent.HasValue)
                minute = (int)localTime.MinuteComponent.Value;
            double seconds = 0;
            if (localTime.SecondComponent.HasValue)
                seconds = localTime.SecondComponent.Value;
            var secondInt = Math.Truncate(seconds);
            var milliSeconds = (int)((seconds - secondInt) * 1000);
            seconds = secondInt;
            var dateTime = new DateTime(1,1,1,(int)localTime.HourComponent,minute, (int)seconds, milliSeconds);
            return dateTime.ToString("yyyy-MM-ddThh:mm:ss.fff");
        }

        public static string ToISODateTimeString(this Xbim.Ifc2x3.MeasureResource.IfcTimeMeasure timeMeasure)
        {
            var duration = TimeSpan.FromSeconds(timeMeasure);           
            var milliSecs = timeMeasure-Math.Truncate(timeMeasure);
            string str;
            if (milliSecs > 0)
                str = string.Format("{0}{1}.{2}S", duration.ToString("'P'd'DT'h'H'm'M'"), duration.Seconds, duration.Milliseconds);
            else
                 str =  duration.ToString("'P'd'DT'h'H'm'M's'S'");
            return str;
        }

       
    }
}

    

<|MERGE_RESOLUTION|>--- conflicted
+++ resolved
@@ -1,103 +1,99 @@
-﻿using System;
-using Xbim.Ifc2x3.DateTimeResource;
-using Xbim.Ifc4.MeasureResource;
-
-<<<<<<< HEAD
-=======
-// ReSharper disable once CheckNamespace
->>>>>>> a70405db
-namespace Xbim.Ifc4.Interfaces
-{
-    public static class DateAndTimeExtensions
-    {
-  
-        public static string ToISODateTimeString(this IfcDateTimeSelect ifcDateTimeSelect)
-        {
-            var dateAndTime = ifcDateTimeSelect as IfcDateAndTime;
-            if (dateAndTime != null)
-            {
-                return dateAndTime.ToISODateTimeString();
-            }
-            var calendarDate = ifcDateTimeSelect as IfcCalendarDate;
-            if (calendarDate != null)
-            {
-                return ToISODateTimeString(calendarDate);               
-            }
-            var localTime = ifcDateTimeSelect as IfcLocalTime;
-            if (localTime != null)
-            {
-                return ToISODateTimeString(localTime);                  
-            }
-            var dateTime = new DateTime(1, 1, 1, 12, 0, 0);
-            return dateTime.ToString("yyyy-MM-ddThh:mm:ss");
-        }
-
-        public static string ToISODateTimeString(this IfcDateAndTime dateAndTime)
-        {          
-            var year = 1;
-            var month = 1;
-            var day = 1;
-            var hour = 0;
-            var minute = 0;
-            double seconds = 0;
-            var milliSeconds = 0;
-            if(dateAndTime.DateComponent!=null)
-            {
-                year = (int)dateAndTime.DateComponent.YearComponent;
-                month = (int)dateAndTime.DateComponent.MonthComponent;
-                day = (int)dateAndTime.DateComponent.DayComponent;
-            }
-            if (dateAndTime.TimeComponent != null)
-            {
-                hour = (int)dateAndTime.TimeComponent.HourComponent;
-                if (dateAndTime.TimeComponent.MinuteComponent.HasValue)
-                    minute = (int)dateAndTime.TimeComponent.MinuteComponent.Value;
-                if (dateAndTime.TimeComponent.SecondComponent.HasValue)
-                    seconds = dateAndTime.TimeComponent.SecondComponent.Value;
-                var secondInt = Math.Truncate(seconds);
-                milliSeconds = (int)((seconds - secondInt) * 1000);
-                seconds = secondInt;
-            }
-            
-            var dateTime = new DateTime(year, month, day, hour, minute, (int)seconds, milliSeconds);
-            return dateTime.ToString("yyyy-MM-ddThh:mm:ss.fff");
-        }
-
-        public static string ToISODateTimeString(this IfcCalendarDate calendarDate)
-        {
-            var dateTime = new DateTime((int)calendarDate.YearComponent, (int)calendarDate.MonthComponent, (int)calendarDate.DayComponent);
-            return dateTime.ToString("yyyy-MM-ddThh:mm:ss"); //cannot be any milliseconds as no time component so omit
-        }
-        public static string ToISODateTimeString(this IfcLocalTime localTime)
-        {
-            var minute = 0;
-            if (localTime.MinuteComponent.HasValue)
-                minute = (int)localTime.MinuteComponent.Value;
-            double seconds = 0;
-            if (localTime.SecondComponent.HasValue)
-                seconds = localTime.SecondComponent.Value;
-            var secondInt = Math.Truncate(seconds);
-            var milliSeconds = (int)((seconds - secondInt) * 1000);
-            seconds = secondInt;
-            var dateTime = new DateTime(1,1,1,(int)localTime.HourComponent,minute, (int)seconds, milliSeconds);
-            return dateTime.ToString("yyyy-MM-ddThh:mm:ss.fff");
-        }
-
-        public static string ToISODateTimeString(this Xbim.Ifc2x3.MeasureResource.IfcTimeMeasure timeMeasure)
-        {
-            var duration = TimeSpan.FromSeconds(timeMeasure);           
-            var milliSecs = timeMeasure-Math.Truncate(timeMeasure);
-            string str;
-            if (milliSecs > 0)
-                str = string.Format("{0}{1}.{2}S", duration.ToString("'P'd'DT'h'H'm'M'"), duration.Seconds, duration.Milliseconds);
-            else
-                 str =  duration.ToString("'P'd'DT'h'H'm'M's'S'");
-            return str;
-        }
-
-       
-    }
-}
-
-    
-
+﻿using System;
+using Xbim.Ifc2x3.DateTimeResource;
+using Xbim.Ifc4.MeasureResource;
+
+namespace Xbim.Ifc4.Interfaces
+{
+    public static class DateAndTimeExtensions
+    {
+  
+        public static string ToISODateTimeString(this IfcDateTimeSelect ifcDateTimeSelect)
+        {
+            var dateAndTime = ifcDateTimeSelect as IfcDateAndTime;
+            if (dateAndTime != null)
+            {
+                return dateAndTime.ToISODateTimeString();
+            }
+            var calendarDate = ifcDateTimeSelect as IfcCalendarDate;
+            if (calendarDate != null)
+            {
+                return ToISODateTimeString(calendarDate);               
+            }
+            var localTime = ifcDateTimeSelect as IfcLocalTime;
+            if (localTime != null)
+            {
+                return ToISODateTimeString(localTime);                  
+            }
+            var dateTime = new DateTime(1, 1, 1, 12, 0, 0);
+            return dateTime.ToString("yyyy-MM-ddThh:mm:ss");
+        }
+
+        public static string ToISODateTimeString(this IfcDateAndTime dateAndTime)
+        {          
+            var year = 1;
+            var month = 1;
+            var day = 1;
+            var hour = 0;
+            var minute = 0;
+            double seconds = 0;
+            var milliSeconds = 0;
+            if(dateAndTime.DateComponent!=null)
+            {
+                year = (int)dateAndTime.DateComponent.YearComponent;
+                month = (int)dateAndTime.DateComponent.MonthComponent;
+                day = (int)dateAndTime.DateComponent.DayComponent;
+            }
+            if (dateAndTime.TimeComponent != null)
+            {
+                hour = (int)dateAndTime.TimeComponent.HourComponent;
+                if (dateAndTime.TimeComponent.MinuteComponent.HasValue)
+                    minute = (int)dateAndTime.TimeComponent.MinuteComponent.Value;
+                if (dateAndTime.TimeComponent.SecondComponent.HasValue)
+                    seconds = dateAndTime.TimeComponent.SecondComponent.Value;
+                var secondInt = Math.Truncate(seconds);
+                milliSeconds = (int)((seconds - secondInt) * 1000);
+                seconds = secondInt;
+            }
+            
+            var dateTime = new DateTime(year, month, day, hour, minute, (int)seconds, milliSeconds);
+            return dateTime.ToString("yyyy-MM-ddThh:mm:ss.fff");
+        }
+
+        public static string ToISODateTimeString(this IfcCalendarDate calendarDate)
+        {
+            var dateTime = new DateTime((int)calendarDate.YearComponent, (int)calendarDate.MonthComponent, (int)calendarDate.DayComponent);
+            return dateTime.ToString("yyyy-MM-ddThh:mm:ss"); //cannot be any milliseconds as no time component so omit
+        }
+        public static string ToISODateTimeString(this IfcLocalTime localTime)
+        {
+            var minute = 0;
+            if (localTime.MinuteComponent.HasValue)
+                minute = (int)localTime.MinuteComponent.Value;
+            double seconds = 0;
+            if (localTime.SecondComponent.HasValue)
+                seconds = localTime.SecondComponent.Value;
+            var secondInt = Math.Truncate(seconds);
+            var milliSeconds = (int)((seconds - secondInt) * 1000);
+            seconds = secondInt;
+            var dateTime = new DateTime(1,1,1,(int)localTime.HourComponent,minute, (int)seconds, milliSeconds);
+            return dateTime.ToString("yyyy-MM-ddThh:mm:ss.fff");
+        }
+
+        public static string ToISODateTimeString(this Xbim.Ifc2x3.MeasureResource.IfcTimeMeasure timeMeasure)
+        {
+            var duration = TimeSpan.FromSeconds(timeMeasure);           
+            var milliSecs = timeMeasure-Math.Truncate(timeMeasure);
+            string str;
+            if (milliSecs > 0)
+                str = string.Format("{0}{1}.{2}S", duration.ToString("'P'd'DT'h'H'm'M'"), duration.Seconds, duration.Milliseconds);
+            else
+                 str =  duration.ToString("'P'd'DT'h'H'm'M's'S'");
+            return str;
+        }
+
+       
+    }
+}
+
+    
+