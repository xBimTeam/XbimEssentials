﻿using Microsoft.Extensions.Logging;
using System;
using System.Collections.Generic;
using System.IO;
using System.Linq;
using System.Reflection;
using Xbim.Common.Exceptions;
using Xbim.Common.Geometry;
using Xbim.Common.Metadata;
using Xbim.Common.Step21;
using Xbim.IO;
using Xbim.IO.Parser;
using Xbim.IO.Step21;


namespace Xbim.Common.Model
{
    public class StepModel : IModel, IDisposable
    {
        public ILogger Logger { get; set; }

        public static List<string> GetStepFileSchemaVersion(Stream stream)
        {
            var scanner = new Scanner(stream);
            int tok = scanner.yylex();
            int dataToken = (int)Tokens.DATA;
            int eof = (int)Tokens.EOF;
            int typeToken = (int)Tokens.TYPE;
            int stringToken = (int)Tokens.STRING;

            //looking for: FILE_SCHEMA(('IFC2X3'));
            var schemas = new List<string>();

            while (tok != dataToken && tok != eof)
            {
                if (tok != typeToken)
                {
                    tok = scanner.yylex();
                    continue;
                }

                if (!string.Equals(scanner.yylval.strVal, "FILE_SCHEMA", StringComparison.OrdinalIgnoreCase))
                {
                    tok = scanner.yylex();
                    continue;
                }

                tok = scanner.yylex();
                //go until closing bracket
                while (tok != ')')
                {
                    if (tok != stringToken)
                    {
                        tok = scanner.yylex();
                        continue;
                    }

                    schemas.Add(scanner.yylval.strVal.Trim('\''));
                    tok = scanner.yylex();
                }
                break;
            }
            return schemas;
        }

        private readonly EntityCollection _instances;
        public IEntityFactory EntityFactory { get; private set; }
        private readonly EntityFactoryResolverDelegate _factoryResolver;


        public object Tag { get; set; }
        public int UserDefinedId { get; set; }

        public StepModel(IEntityFactory entityFactory, int labelFrom)
        {
            Logger = Logger ?? XbimLogging.CreateLogger<StepModel>();
            InitFromEntityFactory(entityFactory);

            _instances = new EntityCollection(this, labelFrom);

            IsTransactional = true;
            ModelFactors = new XbimModelFactors(Math.PI / 180, 1e-3, 1e-5);

            Header = new StepFileHeader(StepFileHeader.HeaderCreationMode.InitWithXbimDefaults, this);
            foreach (var schemasId in EntityFactory.SchemasIds)
                Header.FileSchema.Schemas.Add(schemasId);
        }

        public StepModel(IEntityFactory entityFactory) : this(entityFactory, 0)
        {
        }

        public StepModel(IEntityFactory entityFactory, ILogger logger = null, int labelFrom = 0) : this(entityFactory, labelFrom)
        {
            Logger = logger ?? XbimLogging.CreateLogger<StepModel>();
        }

        public StepModel(EntityFactoryResolverDelegate factoryResolver, ILogger logger = null, int labelFrom = 0)
        {
            Logger = logger ?? XbimLogging.CreateLogger<StepModel>();
            _factoryResolver = factoryResolver;
            _instances = new EntityCollection(this, labelFrom);
            IsTransactional = true;
            Header = new StepFileHeader(StepFileHeader.HeaderCreationMode.LeaveEmpty, this);
            ModelFactors = new XbimModelFactors(Math.PI / 180, 1e-3, 1e-5);
        }

        private void InitFromEntityFactory(IEntityFactory entityFactory)
        {
            EntityFactory = entityFactory ?? throw new ArgumentNullException("entityFactory");
        }

        /// <summary>
        /// Instance collection of all entities in the model. You can use this collection to create new
        /// entities or to query the model. This is the only way how to create new entities.
        /// </summary>
        public virtual IEntityCollection Instances
        {
            get { return _instances; }
        }

        bool IModel.Activate(IPersistEntity owningEntity)
        {
            //always return true because all entities are activated all the time in memory
            return true;
        }

        /// <summary>
        /// This will delete the entity from model dictionary and also from any references in the model.
        /// Be careful as this might take a while to check for all occurrences of the object. Also make sure 
        /// you don't use this object anymore yourself because it won't get disposed until than. This operation
        /// doesn't guarantee that model is compliant with any kind of schema but it leaves it consistent. So if you
        /// serialize the model there won't be any references to the object which wouldn't be there.
        /// </summary>
        /// <param name="entity">Entity to be deleted</param>
        public virtual void Delete(IPersistEntity entity)
        {
            ModelHelper.Delete(this, entity, e => _instances.RemoveReversible(e));
        }


        public virtual ITransaction BeginTransaction(string name)
        {
            if (CurrentTransaction != null)
                throw new XbimException("Transaction is opened already.");
            if (InverseCache != null)
                throw new XbimException("Transaction can't be open when cache is in operation.");

            var txn = new Transaction(this);
            CurrentTransaction = txn;
            return txn;
        }

        public IStepFileHeader Header { get; protected set; }

        public virtual bool IsTransactional { get; private set; }

        /// <summary>
        /// Weak reference allows garbage collector to collect transaction once it goes out of the scope
        /// even if it is still referenced from model. This is important for the cases where the transaction
        /// is both not committed and not rolled back either.
        /// </summary>
        private WeakReference _transactionReference;

        private InMemoryGeometryStore _geometryStore;

        public virtual ITransaction CurrentTransaction
        {
            get
            {
                if (_transactionReference == null || !_transactionReference.IsAlive)
                    return null;
                return _transactionReference.Target as ITransaction;
            }
            internal set
            {
                if (value == null)
                {
                    _transactionReference = null;
                    return;
                }
                if (_transactionReference == null)
                    _transactionReference = new WeakReference(value);
                else
                    _transactionReference.Target = value;
            }
        }

        public virtual IModelFactors ModelFactors { get;  set; }

        private ExpressMetaData _metadata;

        public ExpressMetaData Metadata {
            get
            {
                return _metadata ?? 
                    (_metadata = ExpressMetaData.GetMetadata(EntityFactory.GetType().GetTypeInfo().Module));
            }
        }

        

        public virtual void ForEach<TSource>(IEnumerable<TSource> source, Action<TSource> body) where TSource : IPersistEntity
        {
            foreach (var entity in source)
            {
                body(entity);
            }
        }

        private List<NewEntityHandler> _newEntityHandlers = new List<NewEntityHandler>();
        private List<ModifiedEntityHandler> _modifiedEntityHandlers = new List<ModifiedEntityHandler>();
        private List<DeletedEntityHandler> _deletedEntityHandlers = new List<DeletedEntityHandler>();

        private event NewEntityHandler _entityNew;
        private event ModifiedEntityHandler _entityModified;
        private event DeletedEntityHandler _entityDeleted;

        /// <summary>
        /// This event is fired every time new entity is created.
        /// </summary>
        public event NewEntityHandler EntityNew
        {
            add
            {
                _entityNew += value;
                _newEntityHandlers.Add(value);
            }
            remove
            {
                _entityNew -= value;
                _newEntityHandlers.RemoveAll(v => v.Equals(value));
            }
        }

        /// <summary>
        /// This event is fired every time any entity is modified. If your model is not
        /// transactional it might not be called at all as the central point for all
        /// modifications is a transaction.
        /// </summary>
        public event ModifiedEntityHandler EntityModified
        {
            add
            {
                _entityModified += value;
                _modifiedEntityHandlers.Add(value);
            }
            remove
            {
                _entityModified -= value;
                _modifiedEntityHandlers.RemoveAll(v => v.Equals(value));
            }
        }

        /// <summary>
        /// This event is fired every time when entity gets deleted from model.
        /// </summary>
        public event DeletedEntityHandler EntityDeleted
        {
            add
            {
                _entityDeleted += value;
                _deletedEntityHandlers.Add(value);
            }
            remove
            {
                _entityDeleted -= value;
                _deletedEntityHandlers.RemoveAll(v => v.Equals(value));
            }
        }


        public IInverseCache BeginInverseCaching()
        {
            if (CurrentTransaction != null)
                throw new XbimException("Caching is not allowed within active transaction.");

            var c = InverseCache;
            if (c != null)
                return c;
            return InverseCache = new MemoryInverseCache(_instances);
        }

        public void StopCaching()
        {
            var c = InverseCache;
            if (c == null)
                return;

            c.Dispose();
            InverseCache = null;
        }

        private WeakReference _cacheReference;
        public IInverseCache InverseCache
        {
            get
            {
                if (_cacheReference == null || !_cacheReference.IsAlive)
                    return null;
                return _cacheReference.Target as IInverseCache;
            }
            private set
            {
                if (value == null)
                {
                    _cacheReference = null;
                    return;
                }
                if (_cacheReference == null)
                    _cacheReference = new WeakReference(value);
                else
                    _cacheReference.Target = value;
            }
        }

        internal void HandleEntityChange(ChangeType changeType, IPersistEntity entity, int propertyOrder)
        {
            switch (changeType)
            {
                case ChangeType.New:
                        _entityNew?.Invoke(entity);
                    break;
                case ChangeType.Deleted:
                        _entityDeleted?.Invoke(entity);
                    break;
                case ChangeType.Modified:
                        _entityModified?.Invoke(entity, propertyOrder);
                    break;
                default:
                    throw new ArgumentOutOfRangeException("changeType", changeType, null);
            }
        }

        public int LoadStep21Part(Stream data)
        {
            var parser = new XbimP21Scanner(data, -1);
            return LoadStep21(parser);
        }

        public int LoadStep21Part(string data)
        {
            var parser = new XbimP21Scanner(data);
            return LoadStep21(parser);
        }


        public static IStepFileHeader LoadStep21Header(Stream stream)
        {
            var header = new StepFileHeader(StepFileHeader.HeaderCreationMode.LeaveEmpty, null);
            var scanner = new XbimP21Scanner(stream, 1000);
            
            scanner.EntityCreate += (string name, long? label, bool inHeader) =>
            {
                if (inHeader)
                {
                    switch (name)
                    {
                        case "FILE_DESCRIPTION":
                            return header.FileDescription;
                        case "FILE_NAME":
                            return header.FileName;
                        case "FILE_SCHEMA":
                            if (header.FileSchema != null)
                                //set to new schema if it was set before from EntityFactory data
                                header.FileSchema = new StepFileSchema();
                            return header.FileSchema;
                        default:
                            return null;
                    }
                }
                else
                    return null;
            };
            try
            {
                scanner.Parse(true);
            }
            catch (Exception e)
            {
                var position = scanner.CurrentPosition;
                throw new XbimParserException(string.Format("Parser failed on line {0}, column {1}", position.EndLine, position.EndColumn), e);
            }
            return header;
        }

        protected virtual int LoadStep21(XbimP21Scanner parser)
        {
            if (Header == null)
                Header = new StepFileHeader(StepFileHeader.HeaderCreationMode.LeaveEmpty, this);

            if (EntityFactory == null && _factoryResolver == null)
            {
                    throw new XbimParserException("EntityFactory is not defined and no resolver is specified to create one. Data can't be created.");
            }

            parser.EntityCreate += (string name, long? label, bool header) =>
            {
                if (header)
                {
                    switch (name)
                    {
                        case "FILE_DESCRIPTION":
                            return Header.FileDescription;
                        case "FILE_NAME":
                            return Header.FileName;
                        case "FILE_SCHEMA":
                            if (Header.FileSchema != null)
                                //set to new schema if it was set before from EntityFactory data
                                Header.FileSchema = new StepFileSchema();
                            return Header.FileSchema;
                        default:
                            return null;
                    }
                }

                if (EntityFactory == null)
                {
                    EntityFactory = _factoryResolver(Header.FileSchema.Schemas);
                    if (EntityFactory == null)
                        throw new XbimParserException($"Entity factory resolver didn't resolve factory for schema '{string.Join(", ", Header.FileSchema.Schemas)}'");
                    InitFromEntityFactory(EntityFactory);
                }

                if (label == null)
                    return EntityFactory.New(name);

                var ent = EntityFactory.New(this, name, (int)label, true);

                // if entity is null do not add so that the file load operation can survive an illegal entity
                // e.g. an abstract class instantiation.
                if (ent != null)
                    _instances.InternalAdd(ent);
                else
                {
                    var msg = $"Error in file at label {label} for type {name}.";
                    if (Metadata.ExpressType(name).Type.GetTypeInfo().IsAbstract)
                    {
                        msg = string.Format("Illegal element in file; cannot instantiate the abstract type {0} at label {1}.", name, label);
                    }
                    Logger?.LogError(msg);
                }

                //make sure that new added entities will have higher labels to avoid any clashes
                if (label >= _instances.CurrentLabel)
                    _instances.CurrentLabel = (int)label;
                return ent;
            };
            try
            {
                parser.Parse();

                //fix header with the schema if it was not a part of the data
                if (Header.FileSchema.Schemas.Count == 0)
                {
                    foreach (var s in EntityFactory.SchemasIds)
                    {
                        Header.FileSchema.Schemas.Add(s);
                    }
                }
            }
            catch (Exception e)
            {
                var position = parser.CurrentPosition;
                throw new XbimParserException(string.Format("Parser failed on line {0}, column {1}", position.EndLine, position.EndColumn), e);
            }

            // if the model is empty, having just a header, entity factory might still be empty
            if (EntityFactory == null)
            {
                EntityFactory = _factoryResolver(Header.FileSchema.Schemas);
                if (EntityFactory == null)
                    throw new XbimParserException($"Entity factory resolver didn't resolve factory for schema '{string.Join(", ", Header.FileSchema.Schemas)}'");
                InitFromEntityFactory(EntityFactory);
            }

            //fix case if necessary
            for (int i = 0; i < Header.FileSchema.Schemas.Count; i++)
            {
                var id = Header.FileSchema.Schemas[i];
                
                           
                var sid = EntityFactory.SchemasIds.FirstOrDefault(s => id.StartsWith(s, StringComparison.OrdinalIgnoreCase));
                if (sid == null)
                {
                    //add in a bit of flexibility for old Ifc models with weird schema names
                    var old2xSchemaNamesThatAreOK = new[] { "IFC2X2_FINAL", "IFC2X2" };
                    if(old2xSchemaNamesThatAreOK.FirstOrDefault(s => string.Equals(s, id, StringComparison.OrdinalIgnoreCase))==null)
                        throw new XbimParserException("Mismatch between schema defined in the file and schemas available in the data model.");
                    else
                        sid = EntityFactory.SchemasIds.FirstOrDefault(s => string.Equals(s, "IFC2X3", StringComparison.OrdinalIgnoreCase));
                }
                //if the case is different set it to the one from entity factory
                if (id != sid)
                    Header.FileSchema.Schemas[i] = sid;
            }

            return parser.ErrorCount;
        }

        /// <summary>
        /// Opens the model from STEP21 file. 
        /// </summary>
        /// <param name="stream">Path to the file</param>
        /// <param name="streamSize"></param>
        /// <param name="progDelegate"></param>
        /// <param name="ignoreTypes">Types to ignore</param>
        /// <returns>Number of errors in parsing. Always check this to be null or the model might be incomplete.</returns>
        public virtual int LoadStep21(Stream stream, long streamSize, ReportProgressDelegate progDelegate = null, IEnumerable<string> ignoreTypes = null)
        {
            var parser = new XbimP21Scanner(stream, streamSize, ignoreTypes);
            if (progDelegate != null) parser.ProgressStatus += progDelegate;
            try
            {
                return LoadStep21(parser);
            }
            catch
            {
                throw;
            }
            finally
            {
                if (progDelegate != null) parser.ProgressStatus -= progDelegate;
            }
        }

        /// <summary>
        /// Opens the model from STEP21 file. 
        /// </summary>
        /// <param name="file">Path to the file</param>
        /// <param name="progDelegate"></param>
        /// <returns>Number of errors in parsing. Always check this to be null or the model might be incomplete.</returns>
        public virtual int LoadStep21(string file, ReportProgressDelegate progDelegate = null)
        {
            using (var stream = File.OpenRead(file))
            {
                var result = LoadStep21(stream, stream.Length, progDelegate);
                return result;
            }
        }
       
        /// <summary>
        /// Saves the model as PART21 file
        /// </summary>
        /// <param name="stream">Stream to be used to write the file</param>
        /// <param name="progress"></param>
        public virtual void SaveAsStep21(Stream stream, ReportProgressDelegate progress = null)
        {
            using (var writer = new StreamWriter(stream))
            {
                SaveAsStep21(writer, progress);
            }
        }

        /// <summary>
        /// Saves the model as PART21 file
        /// </summary>
        /// <param name="writer">Text writer to be used to write the file</param>
        /// <param name="progress"></param>
        public virtual void SaveAsStep21(TextWriter writer, ReportProgressDelegate progress = null)
        {
            Part21Writer.Write(this, writer, Metadata, new Dictionary<int, int>());
        }

        /// <summary>
        /// Extension point for inheriting classes
        /// </summary>
        protected virtual void Disposing() { }

        public virtual void Dispose()
        {
            _instances.Dispose();
            _transactionReference = null;
            _cacheReference = null;
            _entityCacheReference = null;

<<<<<<< HEAD
            // detach all listeners - cloning the list first to avoid issues removing during enumeration
=======
            // detach all listeners
>>>>>>> ea4742a2
            _newEntityHandlers.ToList().ForEach(h => EntityNew -= h);
            _modifiedEntityHandlers.ToList().ForEach(h => EntityModified -= h);
            _deletedEntityHandlers.ToList().ForEach(h => EntityDeleted -= h);
            _newEntityHandlers.Clear();
            _modifiedEntityHandlers.Clear();
            _deletedEntityHandlers.Clear();

            Disposing();
        }

        /// <summary>
        /// Inserts deep copy of an object into this model. The entity must originate from the same schema (the same EntityFactory). 
        /// This operation happens within a transaction which you have to handle yourself unless you set the parameter "noTransaction" to true.
        /// Insert will happen outside of transactional behaviour in that case. Resulting model is not guaranteed to be valid according to any
        /// model view definition. However, it is granted to be consistent. You can optionally bring in all inverse relationships. Be careful as it
        /// might easily bring in almost full model.
        /// 
        /// </summary>
        /// <typeparam name="T">Type of the copied entity</typeparam>
        /// <param name="toCopy">Entity to be copied</param>
        /// <param name="mappings">Mappings of previous inserts</param>
        /// <param name="includeInverses">Option if to bring in all inverse entities (enumerations in original entity)</param>
        /// <param name="keepLabels">Option if to keep entity labels the same</param>
        /// <param name="propTransform">Optional delegate which you can use to filter the content which will get copied over.</param>
        /// <returns>Copy from this model</returns>
        public T InsertCopy<T>(T toCopy, XbimInstanceHandleMap mappings, PropertyTranformDelegate propTransform, bool includeInverses,
           bool keepLabels) where T : IPersistEntity
        {
            return InsertCopy(toCopy, mappings, propTransform, includeInverses, keepLabels, false);
        }

        /// <summary>
        /// Inserts deep copy of an object into this model. The entity must originate from the same schema (the same EntityFactory). 
        /// This operation happens within a transaction which you have to handle yourself unless you set the parameter "noTransaction" to true.
        /// Insert will happen outside of transactional behaviour in that case. Resulting model is not guaranteed to be valid according to any
        /// model view definition. However, it is granted to be consistent. You can optionally bring in all inverse relationships. Be careful as it
        /// might easily bring in almost full model.
        /// 
        /// </summary>
        /// <typeparam name="T">Type of the copied entity</typeparam>
        /// <param name="toCopy">Entity to be copied</param>
        /// <param name="mappings">Mappings of previous inserts</param>
        /// <param name="includeInverses">Option if to bring in all inverse entities (enumerations in original entity)</param>
        /// <param name="keepLabels">Option if to keep entity labels the same</param>
        /// <param name="propTransform">Optional delegate which you can use to filter the content which will get copied over.</param>
        /// <param name="noTransaction">If TRUE all operations inside this function will happen out of transaction. 
        /// Also no notifications will be fired from objects.</param>
        /// <returns>Copy from this model</returns>
        public T InsertCopy<T>(T toCopy, XbimInstanceHandleMap mappings, PropertyTranformDelegate propTransform, bool includeInverses,
           bool keepLabels, bool noTransaction) where T : IPersistEntity
        {
            if (noTransaction)
                IsTransactional = false;
            T result;
            try
            {
                result = ModelHelper.InsertCopy(this, toCopy, mappings, propTransform, includeInverses, keepLabels,
                    (type, i) => _instances.New(type, i));
            }
            catch
            {
                throw;
            }
            finally
            {
                //make sure model is transactional at the end again
                IsTransactional = true;
            }
            return result;
        }

        public IEntityCache BeginEntityCaching()
        {
            return EntityCacheReference = new MemoryEntityCache(this);
        }

        public IGeometryStore GeometryStore
        {
            get { return _geometryStore ?? (_geometryStore = new InMemoryGeometryStore()); }
        }

        /// <summary>
        /// Returns a list of the handles to only the entities in this model
        /// Note this do NOT include entities that are in any federated models
        /// </summary>

        public IList<XbimInstanceHandle> InstanceHandles
        {
            get { return _instances.Select(e => new XbimInstanceHandle(this, e.EntityLabel)).ToList(); }
        }

        public XbimSchemaVersion SchemaVersion
        {
            get { return EntityFactory.SchemaVersion; }
        }

        private WeakReference<MemoryEntityCache> _entityCacheReference;
        internal MemoryEntityCache EntityCacheReference
        {
            get
            {
                if (_entityCacheReference == null)
                    return null;
                if (_entityCacheReference.TryGetTarget(out MemoryEntityCache c))
                    return c;
                return null;
            }
            set
            {
                if (value == null)
                {
                    _entityCacheReference = null;
                    return;
                }

                _entityCacheReference = new WeakReference<MemoryEntityCache>(value);
            }
        }
        public IEntityCache EntityCache => EntityCacheReference;

        protected void AddEntityInternal(IPersistEntity entity)
        {
            _instances.InternalAdd(entity);
        }
    }

    /// <summary>
    /// This delegate can be used to implement customized logic in type mapping.
    /// </summary>
    /// <param name="entity">Original entity</param>
    /// <returns>Express type which maps to the type of the original entity</returns>
    public delegate ExpressType TypeResolverDelegate(IPersistEntity entity);

    /// <summary>
    /// Delegate to be used to set up metadata and entity factory from schema IDs
    /// </summary>
    /// <param name="schemas"></param>
    /// <returns></returns>
    public delegate IEntityFactory EntityFactoryResolverDelegate(IEnumerable<string> schemas);
}<|MERGE_RESOLUTION|>--- conflicted
+++ resolved
@@ -574,11 +574,7 @@
             _cacheReference = null;
             _entityCacheReference = null;
 
-<<<<<<< HEAD
             // detach all listeners - cloning the list first to avoid issues removing during enumeration
-=======
-            // detach all listeners
->>>>>>> ea4742a2
             _newEntityHandlers.ToList().ForEach(h => EntityNew -= h);
             _modifiedEntityHandlers.ToList().ForEach(h => EntityModified -= h);
             _deletedEntityHandlers.ToList().ForEach(h => EntityDeleted -= h);
